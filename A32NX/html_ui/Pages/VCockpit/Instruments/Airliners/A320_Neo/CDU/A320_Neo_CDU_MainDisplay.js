<<<<<<< HEAD
class A320_Neo_CDU_MainDisplay extends FMCMainDisplay {
    constructor() {
        super(...arguments);
        this._registered = false;
        this._forceNextAltitudeUpdate = false;
        this._lastUpdateAPTime = NaN;
        this.refreshFlightPlanCooldown = 0;
        this.updateAutopilotCooldown = 0;
        this._lastHasReachFlex = false;
        this._apMasterStatus = false;
        this._hasReachedTopOfDescent = false;
        this._apCooldown = 500;
        this._lastRequestedFLCModeWaypointIndex = -1;
    }
    get templateID() { return "A320_Neo_CDU"; }
    connectedCallback() {
        super.connectedCallback();
        RegisterViewListener("JS_LISTENER_KEYEVENT", () => {
            console.log("JS_LISTENER_KEYEVENT registered.");
            RegisterViewListener("JS_LISTENER_FACILITY", () => {
                console.log("JS_LISTENER_FACILITY registered.");
                this._registered = true;
            });
        });
    }
    Init() {
        super.Init();
        this.onDir = () => { CDUDirectToPage.ShowPage(this); };
        this.onProg = () => { CDUProgressPage.ShowPage(this); };
        this.onPerf = () => { CDUPerformancePage.ShowPage(this); };
        this.onInit = () => { CDUInitPage.ShowPage1(this); };
        this.onData = () => { CDUDataIndexPage.ShowPage1(this); };
        this.onFpln = () => { CDUFlightPlanPage.ShowPage(this); };
        this.onRad = () => { CDUNavRadioPage.ShowPage(this); };
        this.onFuel = () => { CDUFuelPredPage.ShowPage(this); };
        CDUIdentPage.ShowPage(this);
        this.electricity = this.querySelector("#Electricity")
    }
    onPowerOn() {
        super.onPowerOn();
        if (Simplane.getAutoPilotAirspeedManaged()) {
            this._onModeManagedSpeed();
        }
        else if (Simplane.getAutoPilotAirspeedSelected()) {
            this._onModeSelectedSpeed();
        }
        this._onModeManagedHeading();
        this._onModeManagedAltitude();
        SimVar.SetSimVarValue("K:VS_SLOT_INDEX_SET", "number", 1);
    }
    Update() {
        super.Update();
        this.updateAutopilot();
        this.updateADIRS();

        this.updateScreenState();
    }

    updateScreenState() {
        if (SimVar.GetSimVarValue("L:ACPowerAvailable","bool")) {
            this.electricity.style.display = "block";
        } else {
            this.electricity.style.display = "none";
        }
    }

    getClbManagedSpeed() {
        let maxSpeed = Infinity;
        if (isFinite(this.v2Speed)) {
            let altitude = Simplane.getAltitude();
            if (altitude < this.thrustReductionAltitude) {
                maxSpeed = this.v2Speed + 10;
            }
        }
        let flapsHandleIndex = SimVar.GetSimVarValue("FLAPS HANDLE INDEX", "Number");
        if (flapsHandleIndex != 0) {
            return Math.min(maxSpeed, this.getFlapSpeed());
        }
        let dCI = this.costIndex / 999;
        dCI = dCI * dCI;
        let speed = 320 * (1 - dCI) + 330 * dCI;
        if (SimVar.GetSimVarValue("PLANE ALTITUDE", "feets") < 10000) {
            speed = Math.min(speed, 250);
        }
        return Math.min(maxSpeed, speed);
    }
    getFlapTakeOffSpeed() {
        let dWeight = (this.getWeight() - 47) / (78 - 47);
        return 119 + 34 * dWeight;
    }
    getSlatTakeOffSpeed() {
        let dWeight = (this.getWeight() - 47) / (78 - 47);
        return 154 + 44 * dWeight;
    }
    getCleanTakeOffSpeed() {
        let dWeight = (this.getWeight() - 47) / (78 - 47);
        return 170 + 51 * dWeight;
    }
    _onModeSelectedSpeed() {
        if (SimVar.GetSimVarValue("L:A320_FCU_SHOW_SELECTED_SPEED", "number") === 0) {
            let currentSpeed = Simplane.getIndicatedSpeed();
            this.setAPSelectedSpeed(currentSpeed, Aircraft.A320_NEO);
        }
        SimVar.SetSimVarValue("K:SPEED_SLOT_INDEX_SET", "number", 1);
    }
    _onModeManagedSpeed() {
        SimVar.SetSimVarValue("K:SPEED_SLOT_INDEX_SET", "number", 2);
        SimVar.SetSimVarValue("L:A320_FCU_SHOW_SELECTED_SPEED", "number", 0);
    }
    _onModeSelectedHeading() {
        if (SimVar.GetSimVarValue("AUTOPILOT APPROACH HOLD", "boolean")) {
            return;
        }
        if (!SimVar.GetSimVarValue("AUTOPILOT HEADING LOCK", "Boolean")) {
            SimVar.SetSimVarValue("K:AP_PANEL_HEADING_HOLD", "Number", 1);
        }
        SimVar.SetSimVarValue("K:HEADING_SLOT_INDEX_SET", "number", 1);
    }
    _onModeManagedHeading() {
        if (SimVar.GetSimVarValue("AUTOPILOT APPROACH HOLD", "boolean")) {
            return;
        }
        if (!SimVar.GetSimVarValue("AUTOPILOT HEADING LOCK", "Boolean")) {
            SimVar.SetSimVarValue("K:AP_PANEL_HEADING_HOLD", "Number", 1);
        }
        SimVar.SetSimVarValue("K:HEADING_SLOT_INDEX_SET", "number", 2);
        SimVar.SetSimVarValue("L:A320_FCU_SHOW_SELECTED_HEADING", "number", 0);
    }
    _onModeSelectedAltitude() {
        if (!Simplane.getAutoPilotGlideslopeHold()) {
            SimVar.SetSimVarValue("L:A320_NEO_FCU_FORCE_IDLE_VS", "Number", 1);
        }
        SimVar.SetSimVarValue("K:ALTITUDE_SLOT_INDEX_SET", "number", 1);
        Coherent.call("AP_ALT_VAR_SET_ENGLISH", 1, Simplane.getAutoPilotDisplayedAltitudeLockValue(), this._forceNextAltitudeUpdate);
    }
    _onModeManagedAltitude() {
        SimVar.SetSimVarValue("K:ALTITUDE_SLOT_INDEX_SET", "number", 2);
        Coherent.call("AP_ALT_VAR_SET_ENGLISH", 1, Simplane.getAutoPilotDisplayedAltitudeLockValue(), this._forceNextAltitudeUpdate);
        Coherent.call("AP_ALT_VAR_SET_ENGLISH", 2, Simplane.getAutoPilotDisplayedAltitudeLockValue(), this._forceNextAltitudeUpdate);
        if (!Simplane.getAutoPilotGlideslopeHold()) {
            requestAnimationFrame(() => {
                SimVar.SetSimVarValue("L:A320_NEO_FCU_FORCE_IDLE_VS", "Number", 1);
            });
        }
    }
    onEvent(_event) {
        super.onEvent(_event);
        console.log("A320_Neo_CDU_MainDisplay onEvent " + _event);
        if (_event === "MODE_SELECTED_SPEED") {
            this._onModeSelectedSpeed();
        }
        if (_event === "MODE_MANAGED_SPEED") {
            this._onModeManagedSpeed();
        }
        if (_event === "MODE_SELECTED_HEADING") {
            if (Simplane.getAutoPilotHeadingManaged()) {
                if (SimVar.GetSimVarValue("L:A320_FCU_SHOW_SELECTED_HEADING", "number") === 0) {
                    let currentHeading = Simplane.getHeadingMagnetic();
                    Coherent.call("HEADING_BUG_SET", 1, currentHeading);
                }
            }
            this._onModeSelectedHeading();
        }
        if (_event === "MODE_MANAGED_HEADING") {
            this._onModeManagedHeading();
        }
        if (_event === "MODE_SELECTED_ALTITUDE") {
            this._onModeSelectedAltitude();
        }
        if (_event === "MODE_MANAGED_ALTITUDE") {
            this._onModeManagedAltitude();
        }
        if (_event === "AP_DEC_SPEED" || _event === "AP_INC_SPEED") {
            if (SimVar.GetSimVarValue("L:A320_FCU_SHOW_SELECTED_SPEED", "number") === 0) {
                let currentSpeed = Simplane.getIndicatedSpeed();
                this.setAPSelectedSpeed(currentSpeed, Aircraft.A320_NEO);
            }
            SimVar.SetSimVarValue("L:A320_FCU_SHOW_SELECTED_SPEED", "number", 1);
        }
        if (_event === "AP_DEC_HEADING" || _event === "AP_INC_HEADING") {
            if (SimVar.GetSimVarValue("L:A320_FCU_SHOW_SELECTED_HEADING", "number") === 0) {
                let currentHeading = Simplane.getHeadingMagnetic();
                Coherent.call("HEADING_BUG_SET", 1, currentHeading);
            }
            SimVar.SetSimVarValue("L:A320_FCU_SHOW_SELECTED_HEADING", "number", 1);
        }
    }
    onFlightPhaseChanged() {
        if (this.currentFlightPhase === FlightPhase.FLIGHT_PHASE_CLIMB) {
            if (isFinite(this.preSelectedClbSpeed)) {
                this.setAPSelectedSpeed(this.preSelectedClbSpeed, Aircraft.A320_NEO);
                SimVar.SetSimVarValue("K:SPEED_SLOT_INDEX_SET", "number", 1);
            }
        }
        else if (this.currentFlightPhase === FlightPhase.FLIGHT_PHASE_CRUISE) {
            if (isFinite(this.preSelectedCrzSpeed)) {
                this.setAPSelectedSpeed(this.preSelectedCrzSpeed, Aircraft.A320_NEO);
                SimVar.SetSimVarValue("K:SPEED_SLOT_INDEX_SET", "number", 1);
            }
        }
        else if (this.currentFlightPhase === FlightPhase.FLIGHT_PHASE_DESCENT) {
            if (isFinite(this.preSelectedDesSpeed)) {
                this.setAPSelectedSpeed(this.preSelectedDesSpeed, Aircraft.A320_NEO);
                SimVar.SetSimVarValue("K:SPEED_SLOT_INDEX_SET", "number", 1);
            }
        }
    }
    onInputAircraftSpecific(input) {
        if (input === "DIR") {
            if (this.onDir) {
                this.onDir();
            }
            return true;
        }
        else if (input === "PROG") {
            if (this.onProg) {
                this.onProg();
            }
            return true;
        }
        else if (input === "PERF") {
            if (this.onPerf) {
                this.onPerf();
            }
            return true;
        }
        else if (input === "INIT") {
            if (this.onInit) {
                this.onInit();
            }
            return true;
        }
        else if (input === "DATA") {
            if (this.onData) {
                this.onData();
            }
            return true;
        }
        else if (input === "FPLN") {
            if (this.onFpln) {
                this.onFpln();
            }
            return true;
        }
        else if (input === "RAD") {
            if (this.onRad) {
                this.onRad();
            }
            return true;
        }
        else if (input === "FUEL") {
            if (this.onFuel) {
                this.onFuel();
            }
            return true;
        }
        else if (input === "SEC") {
            if (this.onSec) {
                this.onSec();
            }
            return true;
        }
        else if (input === "ATC") {
            if (this.onAtc) {
                this.onAtc();
            }
            return true;
        }
        else if (input === "MCDU") {
            if (this.onMcdu) {
                this.onMcdu();
            }
            return true;
        }
        else if (input === "AIRPORT") {
            if (this.onAirport) {
                this.onAirport();
            }
            return true;
        }
        else if (input === "UP") {
            if (this.onUp) {
                this.onUp();
            }
            return true;
        }
        else if (input === "DOWN") {
            if (this.onDown) {
                this.onDown();
            }
            return true;
        }
        else if (input === "LEFT") {
            if (this.onLeft) {
                this.onLeft();
            }
            return true;
        }
        else if (input === "RIGHT") {
            if (this.onRight) {
                this.onRight();
            }
        }
        else if (input === "OVFY") {
            if (this.onOvfy) {
                this.onOvfy();
            }
            return true;
        }
        return false;
    }
    clearDisplay() {
        super.clearDisplay();
        this.onUp = undefined;
        this.onDown = undefined;
        this.onLeft = undefined;
        this.onRight = undefined;
    }
    getOrSelectWaypointByIdent(ident, callback) {
        this.dataManager.GetWaypointsByIdent(ident).then((waypoints) => {
            if (!waypoints || waypoints.length === 0) {
                return callback(undefined);
            }
            if (waypoints.length === 1) {
                return callback(waypoints[0]);
            }
            A320_Neo_CDU_SelectWptPage.ShowPage(this, waypoints, callback);
        });
    }

    _getTempIndex() {
        const temp = SimVar.GetSimVarValue("AMBIENT TEMPERATURE", "celsius")
        if (temp < -10)
            return 0;
        if (temp < 0)
            return 1;
        if (temp < 10)
            return 2;
        if (temp < 20)
            return 3;
        if (temp < 30)
            return 4;
        if (temp < 40)
            return 5;
        if (temp < 43)
            return 6;
        if (temp < 45)
            return 7;
        if (temp < 47)
            return 8;
        if (temp < 49)
            return 9;
        if (temp < 51)
            return 10;
        if (temp < 53)
            return 11;
        if (temp < 55)
            return 12;
        if (temp < 57)
            return 13;
        if (temp < 59)
            return 14;
        if (temp < 61)
            return 15;
        if (temp < 63)
            return 16;
        if (temp < 65)
            return 17;
        if (temp < 66)
            return 18;
        return 19;
    }

    _getVSpeed (dWeightCoef, min, max) {
        let runwayCoef = 1.0;
        const runway = this.flightPlanManager.getDepartureRunway() || this.flightPlanManager.getDetectedCurrentRunway();
        if (runway) {
            let f = (runway.length - 1500) / (2500 - 1500);
            runwayCoef = Utils.Clamp(f, 0, 1);
        }

        const flapsHandleIndex = this.flaps || SimVar.GetSimVarValue("FLAPS HANDLE INDEX", "Number");

        let vSpeed = min * (1 - runwayCoef) + max * runwayCoef;
        vSpeed *= dWeightCoef;
        vSpeed += (flapsHandleIndex - 1) * 6;
        return Math.round(vSpeed);
    }

    _getV1Speed () {
        let dWeightCoef = (this.getWeight(true) - 100) / (175 - 100);
        dWeightCoef = Utils.Clamp(dWeightCoef, 0, 1);
        dWeightCoef = 0.7 + (1.0 - 0.7) * dWeightCoef;

        const tempIndex = this._getTempIndex();
        let min = A320_Neo_CDU_MainDisplay._v1sConf1[tempIndex][0];
        let max = A320_Neo_CDU_MainDisplay._v1sConf1[tempIndex][1];

        return this._getVSpeed(dWeightCoef, min, max)
    }
    _computeV1Speed() {
        const nextV1 = this._getV1Speed()
        this.v1Speed = nextV1
        SimVar.SetSimVarValue("L:AIRLINER_V1_SPEED", "Knots", nextV1);
    }

    _getVRSpeed() {
        let dWeightCoef = (this.getWeight(true) - 100) / (175 - 100);
        dWeightCoef = Utils.Clamp(dWeightCoef, 0, 1);
        dWeightCoef = 0.695 + (0.985 - 0.695) * dWeightCoef;

        const tempIndex = this._getTempIndex();
        let min = A320_Neo_CDU_MainDisplay._vRsConf1[tempIndex][0];
        let max = A320_Neo_CDU_MainDisplay._vRsConf1[tempIndex][1];

        return this._getVSpeed(dWeightCoef, min, max)
     }
    _computeVRSpeed() {
        const nextVR = this._getVRSpeed()
        this.vRSpeed = nextVR
        SimVar.SetSimVarValue("L:AIRLINER_VR_SPEED", "Knots", nextVR);
    }

    _getV2Speed() {
        let dWeightCoef = (this.getWeight(true) - 100) / (175 - 100);
        dWeightCoef = Utils.Clamp(dWeightCoef, 0, 1);
        dWeightCoef = 0.71 + (0.96 - 0.71) * dWeightCoef;

        const tempIndex = this._getTempIndex();
        let min = A320_Neo_CDU_MainDisplay._v2sConf1[tempIndex][0];
        let max = A320_Neo_CDU_MainDisplay._v2sConf1[tempIndex][1];

        return this._getVSpeed(dWeightCoef, min, max)
    }
    _computeV2Speed() {
        const nextV2 = this._getV2Speed()
        this.v2Speed = nextV2
        SimVar.SetSimVarValue("L:AIRLINER_V2_SPEED", "Knots", nextV2);
    }

    isAirspeedManaged() {
        return SimVar.GetSimVarValue("AUTOPILOT SPEED SLOT INDEX", "number") === 2;
    }
    isHeadingManaged() {
        return SimVar.GetSimVarValue("AUTOPILOT HEADING SLOT INDEX", "number") === 2;
    }
    isAltitudeManaged() {
        return SimVar.GetSimVarValue("AUTOPILOT ALTITUDE SLOT INDEX", "number") === 2;
    }
    isVerticalSpeedManaged() {
        return SimVar.GetSimVarValue("AUTOPILOT VS SLOT INDEX", "number") === 2;
    }
    updateAutopilot() {
        let now = performance.now();
        let dt = now - this._lastUpdateAPTime;
        let apLogicOn = (this._apMasterStatus || Simplane.getAutoPilotFlightDirectorActive(1));
        this._lastUpdateAPTime = now;
        if (isFinite(dt)) {
            this.updateAutopilotCooldown -= dt;
        }
        if (SimVar.GetSimVarValue("L:AIRLINER_FMC_FORCE_NEXT_UPDATE", "number") === 1) {
            SimVar.SetSimVarValue("L:AIRLINER_FMC_FORCE_NEXT_UPDATE", "number", 0);
            this.updateAutopilotCooldown = -1;
        }
        if (apLogicOn && this.currentFlightPhase >= FlightPhase.FLIGHT_PHASE_TAKEOFF) {
            if (this.isHeadingManaged()) {
                let heading = SimVar.GetSimVarValue("GPS COURSE TO STEER", "degree", "FMC");
                if (isFinite(heading)) {
                    Coherent.call("HEADING_BUG_SET", 2, heading);
                }
            }
        }
        if (this.updateAutopilotCooldown < 0) {
            let currentApMasterStatus = SimVar.GetSimVarValue("AUTOPILOT MASTER", "boolean");
            if (currentApMasterStatus != this._apMasterStatus) {
                this._apMasterStatus = currentApMasterStatus;
                apLogicOn = (this._apMasterStatus || Simplane.getAutoPilotFlightDirectorActive(1));
                this._forceNextAltitudeUpdate = true;
                console.log("Enforce AP in Altitude Lock mode. Cause : AP Master Status has changed.");
                SimVar.SetSimVarValue("L:A320_NEO_FCU_FORCE_IDLE_VS", "Number", 1);
            }
            if (apLogicOn) {
                if (!Simplane.getAutoPilotFLCActive() && !SimVar.GetSimVarValue("AUTOPILOT AIRSPEED HOLD", "Boolean")) {
                    SimVar.SetSimVarValue("K:AP_PANEL_SPEED_HOLD", "Number", 1);
                }
                if (!SimVar.GetSimVarValue("AUTOPILOT HEADING LOCK", "Boolean")) {
                    if (!SimVar.GetSimVarValue("AUTOPILOT APPROACH HOLD", "Boolean")) {
                        SimVar.SetSimVarValue("K:AP_PANEL_HEADING_HOLD", "Number", 1);
                    }
                }
            }
            let currentHasReachedFlex = Simplane.getEngineThrottleMode(0) >= ThrottleMode.FLEX_MCT && Simplane.getEngineThrottleMode(1) >= ThrottleMode.FLEX_MCT;
            if (currentHasReachedFlex != this._lastHasReachFlex) {
                this._lastHasReachFlex = currentHasReachedFlex;
                console.log("Current Has Reached Flex = " + currentHasReachedFlex);
                if (currentHasReachedFlex) {
                    if (!SimVar.GetSimVarValue("AUTOPILOT THROTTLE ARM", "boolean")) {
                        SimVar.SetSimVarValue("K:AUTO_THROTTLE_ARM", "number", 1);
                    }
                }
            }
            let currentAltitude = Simplane.getAltitude();
            let groundSpeed = Simplane.getGroundSpeed();
            let apTargetAltitude = Simplane.getAutoPilotAltitudeLockValue("feet");
            let showTopOfClimb = false;
            let topOfClimbLlaHeading;
            let planeHeading = Simplane.getHeadingMagnetic();
            let planeCoordinates = new LatLong(SimVar.GetSimVarValue("PLANE LATITUDE", "degree latitude"), SimVar.GetSimVarValue("PLANE LONGITUDE", "degree longitude"));
            if (apTargetAltitude > currentAltitude + 40) {
                let vSpeed = Simplane.getVerticalSpeed();
                let climbDuration = (apTargetAltitude - currentAltitude) / vSpeed / 60;
                let climbDistance = climbDuration * groundSpeed;
                if (climbDistance > 1) {
                    topOfClimbLlaHeading = this.flightPlanManager.getCoordinatesHeadingAtDistanceAlongFlightPlan(climbDistance);
                    if (topOfClimbLlaHeading) {
                        showTopOfClimb = true;
                    }
                }
            }
            if (showTopOfClimb) {
                SimVar.SetSimVarValue("L:AIRLINER_FMS_SHOW_TOP_CLIMB", "number", 1);
                SimVar.SetSimVarValue("L:AIRLINER_FMS_LAT_TOP_CLIMB", "number", topOfClimbLlaHeading.lla.lat);
                SimVar.SetSimVarValue("L:AIRLINER_FMS_LONG_TOP_CLIMB", "number", topOfClimbLlaHeading.lla.long);
                SimVar.SetSimVarValue("L:AIRLINER_FMS_HEADING_TOP_CLIMB", "number", topOfClimbLlaHeading.heading);
            }
            else {
                SimVar.SetSimVarValue("L:AIRLINER_FMS_SHOW_TOP_CLIMB", "number", 0);
            }
            SimVar.SetSimVarValue("SIMVAR_AUTOPILOT_AIRSPEED_MIN_CALCULATED", "knots", Simplane.getStallProtectionMinSpeed());
            SimVar.SetSimVarValue("SIMVAR_AUTOPILOT_AIRSPEED_MAX_CALCULATED", "knots", Simplane.getMaxSpeed(Aircraft.A320_NEO));
            if (this.isAltitudeManaged()) {
                let prevWaypoint = this.flightPlanManager.getPreviousActiveWaypoint();
                let nextWaypoint = this.flightPlanManager.getActiveWaypoint();
                if (prevWaypoint && nextWaypoint) {
                    let targetAltitude = nextWaypoint.legAltitude1;
                    if (nextWaypoint.legAltitudeDescription === 4) {
                        targetAltitude = Math.max(nextWaypoint.legAltitude1, nextWaypoint.legAltitude2);
                    }
                    let showTopOfDescent = false;
                    let topOfDescentLat;
                    let topOfDescentLong;
                    let topOfDescentHeading;
                    this._hasReachedTopOfDescent = true;
                    if (currentAltitude > targetAltitude + 40) {
                        let vSpeed = Math.abs(Math.min(0, Simplane.getVerticalSpeed()));
                        if (vSpeed < 200) {
                            vSpeed = 2000;
                        }
                        let descentDuration = Math.abs(targetAltitude - currentAltitude) / vSpeed / 60;
                        let descentDistance = descentDuration * groundSpeed;
                        let distanceToTarget = Avionics.Utils.computeGreatCircleDistance(prevWaypoint.infos.coordinates, nextWaypoint.infos.coordinates);
                        showTopOfDescent = true;
                        let f = 1 - descentDistance / distanceToTarget;
                        topOfDescentLat = Avionics.Utils.lerpAngle(prevWaypoint.infos.lat, nextWaypoint.infos.lat, f);
                        topOfDescentLong = Avionics.Utils.lerpAngle(prevWaypoint.infos.long, nextWaypoint.infos.long, f);
                        topOfDescentHeading = nextWaypoint.bearingInFP;
                        if (distanceToTarget + 1 > descentDistance) {
                            this._hasReachedTopOfDescent = false;
                        }
                    }
                    if (showTopOfDescent) {
                        SimVar.SetSimVarValue("L:AIRLINER_FMS_SHOW_TOP_DSCNT", "number", 1);
                        SimVar.SetSimVarValue("L:AIRLINER_FMS_LAT_TOP_DSCNT", "number", topOfDescentLat);
                        SimVar.SetSimVarValue("L:AIRLINER_FMS_LONG_TOP_DSCNT", "number", topOfDescentLong);
                        SimVar.SetSimVarValue("L:AIRLINER_FMS_HEADING_TOP_DSCNT", "number", topOfDescentHeading);
                    }
                    else {
                        SimVar.SetSimVarValue("L:AIRLINER_FMS_SHOW_TOP_DSCNT", "number", 0);
                    }
                    let selectedAltitude = Simplane.getAutoPilotSelectedAltitudeLockValue("feet");
                    if (!this.flightPlanManager.getIsDirectTo() &&
                        isFinite(nextWaypoint.legAltitude1) &&
                        nextWaypoint.legAltitude1 < 20000 &&
                        nextWaypoint.legAltitude1 > selectedAltitude) {
                        Coherent.call("AP_ALT_VAR_SET_ENGLISH", 2, nextWaypoint.legAltitude1, this._forceNextAltitudeUpdate);
                        this._forceNextAltitudeUpdate = false;
                        SimVar.SetSimVarValue("L:AP_CURRENT_TARGET_ALTITUDE_IS_CONSTRAINT", "number", 1);
                    }
                    else {
                        let altitude = Simplane.getAutoPilotSelectedAltitudeLockValue("feet");
                        if (isFinite(altitude)) {
                            Coherent.call("AP_ALT_VAR_SET_ENGLISH", 2, altitude, this._forceNextAltitudeUpdate);
                            this._forceNextAltitudeUpdate = false;
                            SimVar.SetSimVarValue("L:AP_CURRENT_TARGET_ALTITUDE_IS_CONSTRAINT", "number", 0);
                        }
                    }
                }
                else {
                    let altitude = Simplane.getAutoPilotSelectedAltitudeLockValue("feet");
                    if (isFinite(altitude)) {
                        Coherent.call("AP_ALT_VAR_SET_ENGLISH", 2, altitude, this._forceNextAltitudeUpdate);
                        this._forceNextAltitudeUpdate = false;
                        SimVar.SetSimVarValue("L:AP_CURRENT_TARGET_ALTITUDE_IS_CONSTRAINT", "number", 0);
                    }
                }
            }
            if (!this.flightPlanManager.isActiveApproach()) {
                let activeWaypoint = this.flightPlanManager.getActiveWaypoint();
                let nextActiveWaypoint = this.flightPlanManager.getNextActiveWaypoint();
                if (activeWaypoint && nextActiveWaypoint) {
                    let pathAngle = nextActiveWaypoint.bearingInFP - activeWaypoint.bearingInFP;
                    while (pathAngle < 180) {
                        pathAngle += 360;
                    }
                    while (pathAngle > 180) {
                        pathAngle -= 360;
                    }
                    let absPathAngle = 180 - Math.abs(pathAngle);
                    let airspeed = Simplane.getIndicatedSpeed();
                    if (airspeed < 400) {
                        let turnRadius = airspeed * 360 / (1091 * 0.36 / airspeed) / 3600 / 2 / Math.PI;
                        let activateDistance = Math.pow(90 / absPathAngle, 1.6) * turnRadius * 1.2;
                        ;
                        let distanceToActive = Avionics.Utils.computeGreatCircleDistance(planeCoordinates, activeWaypoint.infos.coordinates);
                        if (distanceToActive < activateDistance) {
                            this.flightPlanManager.setActiveWaypointIndex(this.flightPlanManager.getActiveWaypointIndex() + 1);
                        }
                    }
                }
            }
            if (Simplane.getAutoPilotAltitudeManaged() && SimVar.GetSimVarValue("L:A320_NE0_FCU_STATE", "number") != 1) {
                let currentWaypointIndex = this.flightPlanManager.getActiveWaypointIndex();
                if (currentWaypointIndex != this._lastRequestedFLCModeWaypointIndex) {
                    this._lastRequestedFLCModeWaypointIndex = currentWaypointIndex;
                    setTimeout(() => {
                        if (Simplane.getAutoPilotAltitudeManaged()) {
                            this._onModeManagedAltitude();
                        }
                    }, 1000);
                }
            }
            if (this.currentFlightPhase === FlightPhase.FLIGHT_PHASE_TAKEOFF) {
                if (this.isAirspeedManaged()) {
                    let speed = this.getCleanTakeOffSpeed();
                    this.setAPManagedSpeed(speed, Aircraft.A320_NEO);
                }
            }
            else if (this.currentFlightPhase === FlightPhase.FLIGHT_PHASE_CLIMB) {
                if (this.isAirspeedManaged()) {
                    let speed = this.getClbManagedSpeed();
                    this.setAPManagedSpeed(speed, Aircraft.A320_NEO);
                }
            }
            else if (this.currentFlightPhase === FlightPhase.FLIGHT_PHASE_CRUISE) {
                if (this.isAirspeedManaged()) {
                    let speed = this.getCrzManagedSpeed();
                    this.setAPManagedSpeed(speed, Aircraft.A320_NEO);
                }
                if (this.isAltitudeManaged()) {
                }
            }
            else if (this.currentFlightPhase === FlightPhase.FLIGHT_PHASE_DESCENT) {
                if (this.isAirspeedManaged()) {
                    let speed = this.getDesManagedSpeed();
                    this.setAPManagedSpeed(speed, Aircraft.A320_NEO);
                }
            }
            else if (this.currentFlightPhase === FlightPhase.FLIGHT_PHASE_APPROACH) {
                if (this.isAirspeedManaged()) {
                    let speed = this.getManagedApproachSpeed();
                    this.setAPManagedSpeed(speed, Aircraft.A320_NEO);
                }
            }
            this.updateAutopilotCooldown = this._apCooldown;
        }
    }
    checkUpdateFlightPhase() {
        const airSpeed = SimVar.GetSimVarValue("AIRSPEED TRUE", "knots");
        const leftThrottleDetent = Simplane.getEngineThrottleMode(0);
        const rightThrottleDetent = Simplane.getEngineThrottleMode(1);
        const highestThrottleDetent = (leftThrottleDetent >= rightThrottleDetent) ? leftThrottleDetent : rightThrottleDetent;



        //End preflight when takeoff power is applied and engines are running
        if (this.currentFlightPhase <= 2) {
            if ((highestThrottleDetent == ThrottleMode.TOGA || highestThrottleDetent == ThrottleMode.FLEX_MCT) && SimVar.GetSimVarValue("ENG N1 RPM:1", "Percent") > 15 && SimVar.GetSimVarValue("ENG N1 RPM:2", "Percent") > 15) {
                SimVar.SetSimVarValue("L:A32NX_Preflight_Complete", "Bool", 1);
            }
        }

        //Reset to preflight in case of RTO
        if (this.currentFlightPhase <= 2 && SimVar.GetSimVarValue("L:A32NX_Preflight_Complete", "Bool") == 1) {
            if (!(highestThrottleDetent == ThrottleMode.TOGA || highestThrottleDetent == ThrottleMode.FLEX_MCT) && SimVar.GetSimVarValue("RADIO HEIGHT", "Feet") < 100) {
                SimVar.SetSimVarValue("L:A32NX_Preflight_Complete", "Bool", 0);
            }
        }

        //Changes to climb phase when acceleration altitude is reached
        if (this.currentFlightPhase === FlightPhase.FLIGHT_PHASE_TAKEOFF && airSpeed > 80) {
            const agl = Simplane.getAltitudeAboveGround();
            if (agl > (this.accelerationAltitude || this.thrustReductionAltitude || 1500)) {
                this.currentFlightPhase = FlightPhase.FLIGHT_PHASE_CLIMB;
            }
        }
        //Default Asobo logic
        if (this.currentFlightPhase === FlightPhase.FLIGHT_PHASE_CLIMB) {
            const altitude = SimVar.GetSimVarValue("PLANE ALTITUDE", "feets");
            const cruiseFlightLevel = this.cruiseFlightLevel * 100;
            if (isFinite(cruiseFlightLevel)) {
                if (altitude >= 0.96 * cruiseFlightLevel) {
                    this.currentFlightPhase = FlightPhase.FLIGHT_PHASE_CRUISE;
                    Coherent.call("GENERAL_ENG_THROTTLE_MANAGED_MODE_SET", ThrottleMode.AUTO);
                }
            }
        }
        //Default Asobo logic
        if (this.currentFlightPhase === FlightPhase.FLIGHT_PHASE_CRUISE) {
            const altitude = SimVar.GetSimVarValue("PLANE ALTITUDE", "feets");
            const cruiseFlightLevel = this.cruiseFlightLevel;
            if (isFinite(cruiseFlightLevel)) {
                if (altitude < 0.94 * cruiseFlightLevel) {
                    this.currentFlightPhase = FlightPhase.FLIGHT_PHASE_DESCENT;
                    Coherent.call("GENERAL_ENG_THROTTLE_MANAGED_MODE_SET", ThrottleMode.AUTO);
                }
            }
        }
        //Default Asobo logic
        if (this.flightPlanManager.getActiveWaypoint() === this.flightPlanManager.getDestination()) {
            if (SimVar.GetSimVarValue("L:FLIGHTPLAN_USE_DECEL_WAYPOINT", "number") != 1) {
                const lat = SimVar.GetSimVarValue("PLANE LATITUDE", "degree latitude");
                const long = SimVar.GetSimVarValue("PLANE LONGITUDE", "degree longitude");
                const planeLla = new LatLongAlt(lat, long);
                const dist = Avionics.Utils.computeGreatCircleDistance(planeLla, this.flightPlanManager.getDestination().infos.coordinates);
                if (dist < 40) {
                    this.connectIls();
                    this.flightPlanManager.activateApproach();
                    if (this.currentFlightPhase != FlightPhase.FLIGHT_PHASE_APPROACH) {
                        this.tryGoInApproachPhase();
                    }
                }
            }
        }
        //Default Asobo logic
        if (SimVar.GetSimVarValue("L:FLIGHTPLAN_USE_DECEL_WAYPOINT", "number") === 1) {
            if (this.currentFlightPhase != FlightPhase.FLIGHT_PHASE_APPROACH) {
                if (this.flightPlanManager.decelWaypoint) {
                    const lat = SimVar.GetSimVarValue("PLANE LATITUDE", "degree latitude");
                    const long = SimVar.GetSimVarValue("PLANE LONGITUDE", "degree longitude");
                    const planeLla = new LatLongAlt(lat, long);
                    const dist = Avionics.Utils.computeGreatCircleDistance(this.flightPlanManager.decelWaypoint.infos.coordinates, planeLla);
                    if (dist < 3) {
                        console.log("Switching into approach. DECEL lat : " + lat + " long " + long);
                        this.tryGoInApproachPhase();
                    }
                }
            }
        }
        //Resets flight phase to preflight 30 seconds after touchdown
        if (this.currentFlightPhase === FlightPhase.FLIGHT_PHASE_APPROACH && Simplane.getAltitudeAboveGround() < 1.5) {
            if (this.landingResetTimer == null) this.landingResetTimer = 30;
            if (this.lastPhaseUpdateTime == null) this.lastPhaseUpdateTime = Date.now();
            const deltaTime = Date.now() - this.lastPhaseUpdateTime;
            this.lastPhaseUpdateTime = Date.now();
            this.landingResetTimer -= deltaTime/1000;
            if (this.landingResetTimer <= 0) {
                this.landingResetTimer = null;
                this.currentFlightPhase = 0;
                SimVar.SetSimVarValue("L:A32NX_Preflight_Complete", "Bool", 0);
                SimVar.SetSimVarValue("L:A32NX_TO_CONFIG_NORMAL", "Bool", 0);
                CDUIdentPage.ShowPage(this);
            }
        } else {
            //Reset timer to 30 when airborne in case of go around
            this.landingResetTimer = 30;
        }

        if (SimVar.GetSimVarValue("L:AIRLINER_FLIGHT_PHASE", "number") != this.currentFlightPhase) {
            SimVar.SetSimVarValue("L:AIRLINER_FLIGHT_PHASE", "number", this.currentFlightPhase);
            this.onFlightPhaseChanged();
            SimVar.SetSimVarValue("L:A32NX_CABIN_READY", "Bool", 0);
        }
    }
    updateADIRS() {

        //Get the time since last update
        var now = Date.now();
        if (this.lastTime == null) this.lastTime = now;
        var deltaTime = now - this.lastTime;
        this.lastTime = now;

        var AllADIRSOn = ((SimVar.GetSimVarValue("L:A320_Neo_ADIRS_KNOB_1", "Enum") >= 1) && (SimVar.GetSimVarValue("L:A320_Neo_ADIRS_KNOB_2", "Enum") >= 1) && (SimVar.GetSimVarValue("L:A320_Neo_ADIRS_KNOB_3", "Enum") >= 1));
        var SomeADIRSOn = ((SimVar.GetSimVarValue("L:A320_Neo_ADIRS_KNOB_1", "Enum") >= 1) || (SimVar.GetSimVarValue("L:A320_Neo_ADIRS_KNOB_2", "Enum") >= 1) || (SimVar.GetSimVarValue("L:A320_Neo_ADIRS_KNOB_3", "Enum") >= 1));
        var ADIRSState = SimVar.GetSimVarValue("L:A320_Neo_ADIRS_STATE", "Enum");
        var ADIRSTimer = SimVar.GetSimVarValue("L:A320_Neo_ADIRS_TIME", "Seconds");

        if (!SomeADIRSOn && ADIRSState != 0) {
            //Turn off ADIRS
            SimVar.SetSimVarValue("L:A320_Neo_ADIRS_STATE", "Enum", 0);
            SimVar.SetSimVarValue("L:A320_Neo_ADIRS_IN_ALIGN", "Bool", 0);
            SimVar.SetSimVarValue("L:A32NX_ADIRS_PFD_ALIGNED_FIRST", "Bool", 0);
            SimVar.SetSimVarValue("L:A32NX_ADIRS_PFD_ALIGNED_ATT", "Bool", 0);
            ADIRSState = 0;
        }

        if (AllADIRSOn && ADIRSState == 0) {
            //Start ADIRS Alignment
            SimVar.SetSimVarValue("L:A320_Neo_ADIRS_STATE", "Enum", 1);
            SimVar.SetSimVarValue("L:A320_Neo_ADIRS_IN_ALIGN", "Bool", 1); // DELETE AFTER MCDU IRS INIT IS IMPLEMENTED
            SimVar.SetSimVarValue("L:A32NX_ADIRS_PFD_ALIGNED_FIRST", "Bool", 0);
            SimVar.SetSimVarValue("L:A32NX_ADIRS_PFD_ALIGNED_ATT", "Bool", 0);
            ADIRSState = 1;
            let currentLatitude = SimVar.GetSimVarValue("GPS POSITION LAT", "degree latitude")
            ADIRSTimer = Math.abs(1.14 * currentLatitude) * 10; //ADIRS ALIGN TIME DEPENDING ON LATITUDE.
            SimVar.SetSimVarValue("L:A320_Neo_ADIRS_TIME", "Seconds", ADIRSTimer);
            SimVar.SetSimVarValue("L:A32NX_Neo_ADIRS_START_TIME", "Seconds", ADIRSTimer);
        }

        if (ADIRSState == 1 && SimVar.GetSimVarValue("L:A320_Neo_ADIRS_IN_ALIGN", "Bool") == 1) {
            if (ADIRSTimer > 0) {
                ADIRSTimer -= deltaTime/1000;
                SimVar.SetSimVarValue("L:A320_Neo_ADIRS_TIME", "Seconds", ADIRSTimer);
                const ADIRSTimerStartTime = SimVar.GetSimVarValue("L:A32NX_Neo_ADIRS_START_TIME", "Seconds");
                const secondsIntoAlignment = ADIRSTimerStartTime - ADIRSTimer;
                if (SimVar.GetSimVarValue("L:A32NX_ADIRS_PFD_ALIGNED_FIRST", "Bool") == 0 && secondsIntoAlignment > 18) {
                    SimVar.SetSimVarValue("L:A32NX_ADIRS_PFD_ALIGNED_FIRST", "Bool", 1);
                }
                if (SimVar.GetSimVarValue("L:A32NX_ADIRS_PFD_ALIGNED_ATT", "Bool") == 0 && secondsIntoAlignment > 28) {
                    SimVar.SetSimVarValue("L:A32NX_ADIRS_PFD_ALIGNED_ATT", "Bool", 1);
                }
                if (ADIRSTimer <= 0) {
                    //ADIRS Alignment Completed
                    SimVar.SetSimVarValue("L:A320_Neo_ADIRS_STATE", "Enum", 2);
                    SimVar.SetSimVarValue("L:A320_Neo_ADIRS_IN_ALIGN", "Bool", 0);
                }
            }
        }

        if (ADIRSState == 2) {
            SimVar.SetSimVarValue("L:A32NX_ADIRS_PFD_ALIGNED_FIRST", "Bool", 1);
            SimVar.SetSimVarValue("L:A32NX_ADIRS_PFD_ALIGNED_ATT", "Bool", 1);
        }

        //Align light
        SimVar.SetSimVarValue("L:A320_Neo_ADIRS_ALIGN_LIGHT_1", "Bool", (SimVar.GetSimVarValue("L:A320_Neo_ADIRS_KNOB_1", "Enum") == 1 && ADIRSState != 2) );
        SimVar.SetSimVarValue("L:A320_Neo_ADIRS_ALIGN_LIGHT_2", "Bool", (SimVar.GetSimVarValue("L:A320_Neo_ADIRS_KNOB_2", "Enum") == 1 && ADIRSState != 2) );
        SimVar.SetSimVarValue("L:A320_Neo_ADIRS_ALIGN_LIGHT_3", "Bool", (SimVar.GetSimVarValue("L:A320_Neo_ADIRS_KNOB_3", "Enum") == 1 && ADIRSState != 2) );

    }
}
A320_Neo_CDU_MainDisplay._v1sConf1 = [
    [145, 149],
    [143, 151],
    [141, 152],
    [139, 150],
    [137, 147],
    [136, 145],
    [134, 143],
    [134, 142],
    [133, 142],
    [133, 143],
    [133, 144],
    [132, 145],
    [132, 146],
    [132, 146],
    [132, 147],
    [131, 148],
    [131, 148],
    [131, 149],
    [130, 150],
    [130, 150],
];
A320_Neo_CDU_MainDisplay._v1sConf2 = [
    [130, 156],
    [128, 154],
    [127, 151],
    [125, 149],
    [123, 147],
    [122, 145],
    [121, 143],
    [120, 143],
    [120, 143],
    [120, 142],
    [119, 142],
    [119, 142],
    [119, 142],
    [119, 141],
    [118, 141],
    [118, 141],
    [118, 140],
    [118, 140],
    [117, 140],
    [117, 140],
];
A320_Neo_CDU_MainDisplay._vRsConf1 = [
    [146, 160],
    [144, 160],
    [143, 159],
    [141, 158],
    [139, 156],
    [137, 154],
    [136, 152],
    [135, 151],
    [135, 151],
    [134, 151],
    [134, 151],
    [133, 151],
    [133, 151],
    [132, 150],
    [132, 151],
    [131, 151],
    [131, 150],
    [131, 150],
    [130, 151],
    [130, 150],
];
A320_Neo_CDU_MainDisplay._vRsConf2 = [
    [130, 158],
    [128, 156],
    [127, 154],
    [125, 152],
    [123, 150],
    [122, 148],
    [121, 147],
    [120, 146],
    [120, 146],
    [120, 145],
    [119, 145],
    [119, 144],
    [119, 144],
    [119, 143],
    [118, 143],
    [118, 142],
    [118, 142],
    [118, 141],
    [117, 141],
    [117, 140],
];
A320_Neo_CDU_MainDisplay._v2sConf1 = [
    [152, 165],
    [150, 165],
    [148, 164],
    [146, 163],
    [144, 161],
    [143, 159],
    [141, 157],
    [140, 156],
    [140, 156],
    [139, 156],
    [139, 155],
    [138, 155],
    [138, 155],
    [137, 155],
    [137, 155],
    [136, 155],
    [136, 155],
    [136, 155],
    [135, 155],
    [135, 155],
];
A320_Neo_CDU_MainDisplay._v2sConf2 = [
    [135, 163],
    [133, 160],
    [132, 158],
    [130, 157],
    [129, 155],
    [127, 153],
    [127, 151],
    [126, 150],
    [125, 150],
    [125, 149],
    [124, 149],
    [124, 148],
    [124, 148],
    [123, 147],
    [123, 146],
    [123, 146],
    [123, 145],
    [122, 145],
    [122, 144],
    [121, 144],
];
registerInstrument("a320-neo-cdu-main-display", A320_Neo_CDU_MainDisplay);
//# sourceMappingURL=A320_Neo_CDU_MainDisplay.js.map
=======
class A320_Neo_CDU_MainDisplay extends FMCMainDisplay {
    constructor() {
        super(...arguments);
        this._registered = false;
        this._forceNextAltitudeUpdate = false;
        this._lastUpdateAPTime = NaN;
        this.refreshFlightPlanCooldown = 0;
        this.updateAutopilotCooldown = 0;
        this._lastHasReachFlex = false;
        this._apMasterStatus = false;
        this._hasReachedTopOfDescent = false;
        this._apCooldown = 500;
        this._lastRequestedFLCModeWaypointIndex = -1;
    }
    get templateID() { return "A320_Neo_CDU"; }
    connectedCallback() {
        super.connectedCallback();
        RegisterViewListener("JS_LISTENER_KEYEVENT", () => {
            console.log("JS_LISTENER_KEYEVENT registered.");
            RegisterViewListener("JS_LISTENER_FACILITY", () => {
                console.log("JS_LISTENER_FACILITY registered.");
                this._registered = true;
            });
        });
    }
    Init() {
        super.Init();
        this.onDir = () => { CDUDirectToPage.ShowPage(this); };
        this.onProg = () => { CDUProgressPage.ShowPage(this); };
        this.onPerf = () => { CDUPerformancePage.ShowPage(this); };
        this.onInit = () => { CDUInitPage.ShowPage1(this); };
        this.onData = () => { CDUDataIndexPage.ShowPage1(this); };
        this.onFpln = () => { CDUFlightPlanPage.ShowPage(this); };
        this.onRad = () => { CDUNavRadioPage.ShowPage(this); };
        this.onFuel = () => { CDUFuelPredPage.ShowPage(this); };
        CDUIdentPage.ShowPage(this);
        this.electricity = this.querySelector("#Electricity")
    }
    onPowerOn() {
        super.onPowerOn();
        if (Simplane.getAutoPilotAirspeedManaged()) {
            this._onModeManagedSpeed();
        }
        else if (Simplane.getAutoPilotAirspeedSelected()) {
            this._onModeSelectedSpeed();
        }
        this._onModeManagedHeading();
        this._onModeManagedAltitude();
        SimVar.SetSimVarValue("K:VS_SLOT_INDEX_SET", "number", 1);
    }
    Update() {
        super.Update();
        this.updateAutopilot();
        this.updateADIRS();

        this.updateScreenState();
    }

    updateScreenState() {
        if (SimVar.GetSimVarValue("L:ACPowerAvailable","bool")) {
            this.electricity.style.display = "block";
        } else {
            this.electricity.style.display = "none";
        }
    }

    getClbManagedSpeed() {
        let maxSpeed = Infinity;
        if (isFinite(this.v2Speed)) {
            let altitude = Simplane.getAltitude();
            if (altitude < this.thrustReductionAltitude) {
                maxSpeed = this.v2Speed + 10;
            }
        }
        let flapsHandleIndex = SimVar.GetSimVarValue("FLAPS HANDLE INDEX", "Number");
        if (flapsHandleIndex != 0) {
            return Math.min(maxSpeed, this.getFlapSpeed());
        }
        let dCI = this.costIndex / 999;
        dCI = dCI * dCI;
        let speed = 320 * (1 - dCI) + 330 * dCI;
        if (SimVar.GetSimVarValue("PLANE ALTITUDE", "feets") < 10000) {
            speed = Math.min(speed, 250);
        }
        return Math.min(maxSpeed, speed);
    }
    getFlapTakeOffSpeed() {
        let dWeight = (this.getWeight() - 47) / (78 - 47);
        return 119 + 34 * dWeight;
    }
    getSlatTakeOffSpeed() {
        let dWeight = (this.getWeight() - 47) / (78 - 47);
        return 154 + 44 * dWeight;
    }
    getCleanTakeOffSpeed() {
        let dWeight = (this.getWeight() - 47) / (78 - 47);
        return 170 + 51 * dWeight;
    }
    _onModeSelectedSpeed() {
        if (SimVar.GetSimVarValue("L:A320_FCU_SHOW_SELECTED_SPEED", "number") === 0) {
            let currentSpeed = Simplane.getIndicatedSpeed();
            this.setAPSelectedSpeed(currentSpeed, Aircraft.A320_NEO);
        }
        SimVar.SetSimVarValue("K:SPEED_SLOT_INDEX_SET", "number", 1);
    }
    _onModeManagedSpeed() {
        SimVar.SetSimVarValue("K:SPEED_SLOT_INDEX_SET", "number", 2);
        SimVar.SetSimVarValue("L:A320_FCU_SHOW_SELECTED_SPEED", "number", 0);
    }
    _onModeSelectedHeading() {
        if (SimVar.GetSimVarValue("AUTOPILOT APPROACH HOLD", "boolean")) {
            return;
        }
        if (!SimVar.GetSimVarValue("AUTOPILOT HEADING LOCK", "Boolean")) {
            SimVar.SetSimVarValue("K:AP_PANEL_HEADING_HOLD", "Number", 1);
        }
        SimVar.SetSimVarValue("K:HEADING_SLOT_INDEX_SET", "number", 1);
    }
    _onModeManagedHeading() {
        if (SimVar.GetSimVarValue("AUTOPILOT APPROACH HOLD", "boolean")) {
            return;
        }
        if (!SimVar.GetSimVarValue("AUTOPILOT HEADING LOCK", "Boolean")) {
            SimVar.SetSimVarValue("K:AP_PANEL_HEADING_HOLD", "Number", 1);
        }
        SimVar.SetSimVarValue("K:HEADING_SLOT_INDEX_SET", "number", 2);
        SimVar.SetSimVarValue("L:A320_FCU_SHOW_SELECTED_HEADING", "number", 0);
    }
    _onModeSelectedAltitude() {
        if (!Simplane.getAutoPilotGlideslopeHold()) {
            SimVar.SetSimVarValue("L:A320_NEO_FCU_FORCE_IDLE_VS", "Number", 1);
        }
        SimVar.SetSimVarValue("K:ALTITUDE_SLOT_INDEX_SET", "number", 1);
        Coherent.call("AP_ALT_VAR_SET_ENGLISH", 1, Simplane.getAutoPilotDisplayedAltitudeLockValue(), this._forceNextAltitudeUpdate);
    }
    _onModeManagedAltitude() {
        SimVar.SetSimVarValue("K:ALTITUDE_SLOT_INDEX_SET", "number", 2);
        Coherent.call("AP_ALT_VAR_SET_ENGLISH", 1, Simplane.getAutoPilotDisplayedAltitudeLockValue(), this._forceNextAltitudeUpdate);
        Coherent.call("AP_ALT_VAR_SET_ENGLISH", 2, Simplane.getAutoPilotDisplayedAltitudeLockValue(), this._forceNextAltitudeUpdate);
        if (!Simplane.getAutoPilotGlideslopeHold()) {
            requestAnimationFrame(() => {
                SimVar.SetSimVarValue("L:A320_NEO_FCU_FORCE_IDLE_VS", "Number", 1);
            });
        }
    }
    onEvent(_event) {
        super.onEvent(_event);
        console.log("A320_Neo_CDU_MainDisplay onEvent " + _event);
        if (_event === "MODE_SELECTED_SPEED") {
            this._onModeSelectedSpeed();
        }
        if (_event === "MODE_MANAGED_SPEED") {
            this._onModeManagedSpeed();
        }
        if (_event === "MODE_SELECTED_HEADING") {
            if (Simplane.getAutoPilotHeadingManaged()) {
                if (SimVar.GetSimVarValue("L:A320_FCU_SHOW_SELECTED_HEADING", "number") === 0) {
                    let currentHeading = Simplane.getHeadingMagnetic();
                    Coherent.call("HEADING_BUG_SET", 1, currentHeading);
                }
            }
            this._onModeSelectedHeading();
        }
        if (_event === "MODE_MANAGED_HEADING") {
            this._onModeManagedHeading();
        }
        if (_event === "MODE_SELECTED_ALTITUDE") {
            this._onModeSelectedAltitude();
        }
        if (_event === "MODE_MANAGED_ALTITUDE") {
            this._onModeManagedAltitude();
        }
        if (_event === "AP_DEC_SPEED" || _event === "AP_INC_SPEED") {
            if (SimVar.GetSimVarValue("L:A320_FCU_SHOW_SELECTED_SPEED", "number") === 0) {
                let currentSpeed = Simplane.getIndicatedSpeed();
                this.setAPSelectedSpeed(currentSpeed, Aircraft.A320_NEO);
            }
            SimVar.SetSimVarValue("L:A320_FCU_SHOW_SELECTED_SPEED", "number", 1);
        }
        if (_event === "AP_DEC_HEADING" || _event === "AP_INC_HEADING") {
            if (SimVar.GetSimVarValue("L:A320_FCU_SHOW_SELECTED_HEADING", "number") === 0) {
                let currentHeading = Simplane.getHeadingMagnetic();
                Coherent.call("HEADING_BUG_SET", 1, currentHeading);
            }
            SimVar.SetSimVarValue("L:A320_FCU_SHOW_SELECTED_HEADING", "number", 1);
        }
    }
    onFlightPhaseChanged() {
        if (this.currentFlightPhase === FlightPhase.FLIGHT_PHASE_CLIMB) {
            if (isFinite(this.preSelectedClbSpeed)) {
                this.setAPSelectedSpeed(this.preSelectedClbSpeed, Aircraft.A320_NEO);
                SimVar.SetSimVarValue("K:SPEED_SLOT_INDEX_SET", "number", 1);
            }
        }
        else if (this.currentFlightPhase === FlightPhase.FLIGHT_PHASE_CRUISE) {
            if (isFinite(this.preSelectedCrzSpeed)) {
                this.setAPSelectedSpeed(this.preSelectedCrzSpeed, Aircraft.A320_NEO);
                SimVar.SetSimVarValue("K:SPEED_SLOT_INDEX_SET", "number", 1);
            }
        }
        else if (this.currentFlightPhase === FlightPhase.FLIGHT_PHASE_DESCENT) {
            if (isFinite(this.preSelectedDesSpeed)) {
                this.setAPSelectedSpeed(this.preSelectedDesSpeed, Aircraft.A320_NEO);
                SimVar.SetSimVarValue("K:SPEED_SLOT_INDEX_SET", "number", 1);
            }
        }
    }
    onInputAircraftSpecific(input) {
        if (input === "DIR") {
            if (this.onDir) {
                this.onDir();
            }
            return true;
        }
        else if (input === "PROG") {
            if (this.onProg) {
                this.onProg();
            }
            return true;
        }
        else if (input === "PERF") {
            if (this.onPerf) {
                this.onPerf();
            }
            return true;
        }
        else if (input === "INIT") {
            if (this.onInit) {
                this.onInit();
            }
            return true;
        }
        else if (input === "DATA") {
            if (this.onData) {
                this.onData();
            }
            return true;
        }
        else if (input === "FPLN") {
            if (this.onFpln) {
                this.onFpln();
            }
            return true;
        }
        else if (input === "RAD") {
            if (this.onRad) {
                this.onRad();
            }
            return true;
        }
        else if (input === "FUEL") {
            if (this.onFuel) {
                this.onFuel();
            }
            return true;
        }
        else if (input === "SEC") {
            if (this.onSec) {
                this.onSec();
            }
            return true;
        }
        else if (input === "ATC") {
            if (this.onAtc) {
                this.onAtc();
            }
            return true;
        }
        else if (input === "MCDU") {
            if (this.onMcdu) {
                this.onMcdu();
            }
            return true;
        }
        else if (input === "AIRPORT") {
            if (this.onAirport) {
                this.onAirport();
            }
            return true;
        }
        else if (input === "UP") {
            if (this.onUp) {
                this.onUp();
            }
            return true;
        }
        else if (input === "DOWN") {
            if (this.onDown) {
                this.onDown();
            }
            return true;
        }
        else if (input === "LEFT") {
            if (this.onLeft) {
                this.onLeft();
            }
            return true;
        }
        else if (input === "RIGHT") {
            if (this.onRight) {
                this.onRight();
            }
        }
        else if (input === "OVFY") {
            if (this.onOvfy) {
                this.onOvfy();
            }
            return true;
        }
        return false;
    }
    clearDisplay() {
        super.clearDisplay();
        this.onUp = undefined;
        this.onDown = undefined;
        this.onLeft = undefined;
        this.onRight = undefined;
    }
    getOrSelectWaypointByIdent(ident, callback) {
        this.dataManager.GetWaypointsByIdent(ident).then((waypoints) => {
            if (!waypoints || waypoints.length === 0) {
                return callback(undefined);
            }
            if (waypoints.length === 1) {
                return callback(waypoints[0]);
            }
            A320_Neo_CDU_SelectWptPage.ShowPage(this, waypoints, callback);
        });
    }
    _getIndexFromTemp(temp) {
        if (temp < -10)
            return 0;
        if (temp < 0)
            return 1;
        if (temp < 10)
            return 2;
        if (temp < 20)
            return 3;
        if (temp < 30)
            return 4;
        if (temp < 40)
            return 5;
        if (temp < 43)
            return 6;
        if (temp < 45)
            return 7;
        if (temp < 47)
            return 8;
        if (temp < 49)
            return 9;
        if (temp < 51)
            return 10;
        if (temp < 53)
            return 11;
        if (temp < 55)
            return 12;
        if (temp < 57)
            return 13;
        if (temp < 59)
            return 14;
        if (temp < 61)
            return 15;
        if (temp < 63)
            return 16;
        if (temp < 65)
            return 17;
        if (temp < 66)
            return 18;
        return 19;
    }
    _computeV1Speed() {
        let runwayCoef = 1.0;
        {
            let runway = this.flightPlanManager.getDepartureRunway();
            if (!runway) {
                runway = this.flightPlanManager.getDetectedCurrentRunway();
            }
            console.log(runway);
            if (runway) {
                let f = (runway.length - 1500) / (2500 - 1500);
                runwayCoef = Utils.Clamp(f, 0, 1);
            }
        }
        let dWeightCoeff = (this.getWeight(true) - 100) / (175 - 100);
        dWeightCoeff = Utils.Clamp(dWeightCoeff, 0, 1);
        dWeightCoeff = 0.7 + (1.0 - 0.7) * dWeightCoeff;
        let flapsHandleIndex = SimVar.GetSimVarValue("FLAPS HANDLE INDEX", "Number");
        let temp = SimVar.GetSimVarValue("AMBIENT TEMPERATURE", "celsius");
        let index = this._getIndexFromTemp(temp);
        console.log("Index From Temp = " + index);
        let min = A320_Neo_CDU_MainDisplay._v1sConf1[index][0];
        let max = A320_Neo_CDU_MainDisplay._v1sConf1[index][1];
        this.v1Speed = min * (1 - runwayCoef) + max * runwayCoef;
        this.v1Speed *= dWeightCoeff;
        this.v1Speed += (flapsHandleIndex - 1) * 6;
        this.v1Speed = Math.round(this.v1Speed);
        SimVar.SetSimVarValue("L:AIRLINER_V1_SPEED", "Knots", this.v1Speed);
        console.log("Computed V1Speed = " + this.v1Speed);
    }
    _computeVRSpeed() {
        let runwayCoef = 1.0;
        {
            let runway = this.flightPlanManager.getDepartureRunway();
            if (!runway) {
                runway = this.flightPlanManager.getDetectedCurrentRunway();
            }
            console.log(runway);
            if (runway) {
                let f = (runway.length - 1500) / (2500 - 1500);
                runwayCoef = Utils.Clamp(f, 0, 1);
            }
        }
        let dWeightCoeff = (this.getWeight(true) - 100) / (175 - 100);
        dWeightCoeff = Utils.Clamp(dWeightCoeff, 0, 1);
        dWeightCoeff = 0.695 + (0.985 - 0.695) * dWeightCoeff;
        let flapsHandleIndex = SimVar.GetSimVarValue("FLAPS HANDLE INDEX", "Number");
        let temp = SimVar.GetSimVarValue("AMBIENT TEMPERATURE", "celsius");
        let index = this._getIndexFromTemp(temp);
        console.log("Index From Temp = " + index);
        let min = A320_Neo_CDU_MainDisplay._vRsConf1[index][0];
        let max = A320_Neo_CDU_MainDisplay._vRsConf1[index][1];
        this.vRSpeed = min * (1 - runwayCoef) + max * runwayCoef;
        this.vRSpeed *= dWeightCoeff;
        this.vRSpeed += (flapsHandleIndex - 1) * 6;
        this.vRSpeed = Math.round(this.vRSpeed);
        SimVar.SetSimVarValue("L:AIRLINER_VR_SPEED", "Knots", this.vRSpeed);
        console.log("Computed VRSpeed = " + this.vRSpeed);
    }
    _computeV2Speed() {
        let runwayCoef = 1.0;
        {
            let runway = this.flightPlanManager.getDepartureRunway();
            if (!runway) {
                runway = this.flightPlanManager.getDetectedCurrentRunway();
            }
            console.log(runway);
            if (runway) {
                let f = (runway.length - 1500) / (2500 - 1500);
                runwayCoef = Utils.Clamp(f, 0, 1);
            }
        }
        let dWeightCoeff = (this.getWeight(true) - 100) / (175 - 100);
        dWeightCoeff = Utils.Clamp(dWeightCoeff, 0, 1);
        dWeightCoeff = 0.71 + (0.96 - 0.71) * dWeightCoeff;
        let flapsHandleIndex = SimVar.GetSimVarValue("FLAPS HANDLE INDEX", "Number");
        let temp = SimVar.GetSimVarValue("AMBIENT TEMPERATURE", "celsius");
        let index = this._getIndexFromTemp(temp);
        console.log("Index From Temp = " + index);
        let min = A320_Neo_CDU_MainDisplay._v2sConf1[index][0];
        let max = A320_Neo_CDU_MainDisplay._v2sConf1[index][1];
        this.v2Speed = min * (1 - runwayCoef) + max * runwayCoef;
        this.v2Speed *= dWeightCoeff;
        this.v2Speed += (flapsHandleIndex - 1) * 6;
        this.v2Speed = Math.round(this.v2Speed);
        SimVar.SetSimVarValue("L:AIRLINER_V2_SPEED", "Knots", this.v2Speed);
        console.log("Computed VRSpeed = " + this.v2Speed);
    }
    isAirspeedManaged() {
        return SimVar.GetSimVarValue("AUTOPILOT SPEED SLOT INDEX", "number") === 2;
    }
    isHeadingManaged() {
        return SimVar.GetSimVarValue("AUTOPILOT HEADING SLOT INDEX", "number") === 2;
    }
    isAltitudeManaged() {
        return SimVar.GetSimVarValue("AUTOPILOT ALTITUDE SLOT INDEX", "number") === 2;
    }
    isVerticalSpeedManaged() {
        return SimVar.GetSimVarValue("AUTOPILOT VS SLOT INDEX", "number") === 2;
    }
    updateAutopilot() {
        let now = performance.now();
        let dt = now - this._lastUpdateAPTime;
        let apLogicOn = (this._apMasterStatus || Simplane.getAutoPilotFlightDirectorActive(1));
        this._lastUpdateAPTime = now;
        if (isFinite(dt)) {
            this.updateAutopilotCooldown -= dt;
        }
        if (SimVar.GetSimVarValue("L:AIRLINER_FMC_FORCE_NEXT_UPDATE", "number") === 1) {
            SimVar.SetSimVarValue("L:AIRLINER_FMC_FORCE_NEXT_UPDATE", "number", 0);
            this.updateAutopilotCooldown = -1;
        }
        if (apLogicOn && this.currentFlightPhase >= FlightPhase.FLIGHT_PHASE_TAKEOFF) {
            if (this.isHeadingManaged()) {
                let heading = SimVar.GetSimVarValue("GPS COURSE TO STEER", "degree", "FMC");
                if (isFinite(heading)) {
                    Coherent.call("HEADING_BUG_SET", 2, heading);
                }
            }
        }
        if (this.updateAutopilotCooldown < 0) {
            let currentApMasterStatus = SimVar.GetSimVarValue("AUTOPILOT MASTER", "boolean");
            if (currentApMasterStatus != this._apMasterStatus) {
                this._apMasterStatus = currentApMasterStatus;
                apLogicOn = (this._apMasterStatus || Simplane.getAutoPilotFlightDirectorActive(1));
                this._forceNextAltitudeUpdate = true;
                console.log("Enforce AP in Altitude Lock mode. Cause : AP Master Status has changed.");
                SimVar.SetSimVarValue("L:A320_NEO_FCU_FORCE_IDLE_VS", "Number", 1);
            }
            if (apLogicOn) {
                if (!Simplane.getAutoPilotFLCActive() && !SimVar.GetSimVarValue("AUTOPILOT AIRSPEED HOLD", "Boolean")) {
                    SimVar.SetSimVarValue("K:AP_PANEL_SPEED_HOLD", "Number", 1);
                }
                if (!SimVar.GetSimVarValue("AUTOPILOT HEADING LOCK", "Boolean")) {
                    if (!SimVar.GetSimVarValue("AUTOPILOT APPROACH HOLD", "Boolean")) {
                        SimVar.SetSimVarValue("K:AP_PANEL_HEADING_HOLD", "Number", 1);
                    }
                }
            }
            let currentHasReachedFlex = Simplane.getEngineThrottleMode(0) >= ThrottleMode.FLEX_MCT && Simplane.getEngineThrottleMode(1) >= ThrottleMode.FLEX_MCT;
            if (currentHasReachedFlex != this._lastHasReachFlex) {
                this._lastHasReachFlex = currentHasReachedFlex;
                console.log("Current Has Reached Flex = " + currentHasReachedFlex);
                if (currentHasReachedFlex) {
                    if (!SimVar.GetSimVarValue("AUTOPILOT THROTTLE ARM", "boolean")) {
                        SimVar.SetSimVarValue("K:AUTO_THROTTLE_ARM", "number", 1);
                    }
                }
            }
            let currentAltitude = Simplane.getAltitude();
            let groundSpeed = Simplane.getGroundSpeed();
            let apTargetAltitude = Simplane.getAutoPilotAltitudeLockValue("feet");
            let showTopOfClimb = false;
            let topOfClimbLlaHeading;
            let planeHeading = Simplane.getHeadingMagnetic();
            let planeCoordinates = new LatLong(SimVar.GetSimVarValue("PLANE LATITUDE", "degree latitude"), SimVar.GetSimVarValue("PLANE LONGITUDE", "degree longitude"));
            if (apTargetAltitude > currentAltitude + 40) {
                let vSpeed = Simplane.getVerticalSpeed();
                let climbDuration = (apTargetAltitude - currentAltitude) / vSpeed / 60;
                let climbDistance = climbDuration * groundSpeed;
                if (climbDistance > 1) {
                    topOfClimbLlaHeading = this.flightPlanManager.getCoordinatesHeadingAtDistanceAlongFlightPlan(climbDistance);
                    if (topOfClimbLlaHeading) {
                        showTopOfClimb = true;
                    }
                }
            }
            if (showTopOfClimb) {
                SimVar.SetSimVarValue("L:AIRLINER_FMS_SHOW_TOP_CLIMB", "number", 1);
                SimVar.SetSimVarValue("L:AIRLINER_FMS_LAT_TOP_CLIMB", "number", topOfClimbLlaHeading.lla.lat);
                SimVar.SetSimVarValue("L:AIRLINER_FMS_LONG_TOP_CLIMB", "number", topOfClimbLlaHeading.lla.long);
                SimVar.SetSimVarValue("L:AIRLINER_FMS_HEADING_TOP_CLIMB", "number", topOfClimbLlaHeading.heading);
            }
            else {
                SimVar.SetSimVarValue("L:AIRLINER_FMS_SHOW_TOP_CLIMB", "number", 0);
            }
            SimVar.SetSimVarValue("SIMVAR_AUTOPILOT_AIRSPEED_MIN_CALCULATED", "knots", Simplane.getStallProtectionMinSpeed());
            SimVar.SetSimVarValue("SIMVAR_AUTOPILOT_AIRSPEED_MAX_CALCULATED", "knots", Simplane.getMaxSpeed(Aircraft.A320_NEO));
            if (this.isAltitudeManaged()) {
                let prevWaypoint = this.flightPlanManager.getPreviousActiveWaypoint();
                let nextWaypoint = this.flightPlanManager.getActiveWaypoint();
                if (prevWaypoint && nextWaypoint) {
                    let targetAltitude = nextWaypoint.legAltitude1;
                    if (nextWaypoint.legAltitudeDescription === 4) {
                        targetAltitude = Math.max(nextWaypoint.legAltitude1, nextWaypoint.legAltitude2);
                    }
                    let showTopOfDescent = false;
                    let topOfDescentLat;
                    let topOfDescentLong;
                    let topOfDescentHeading;
                    this._hasReachedTopOfDescent = true;
                    if (currentAltitude > targetAltitude + 40) {
                        let vSpeed = Math.abs(Math.min(0, Simplane.getVerticalSpeed()));
                        if (vSpeed < 200) {
                            vSpeed = 2000;
                        }
                        let descentDuration = Math.abs(targetAltitude - currentAltitude) / vSpeed / 60;
                        let descentDistance = descentDuration * groundSpeed;
                        let distanceToTarget = Avionics.Utils.computeGreatCircleDistance(prevWaypoint.infos.coordinates, nextWaypoint.infos.coordinates);
                        showTopOfDescent = true;
                        let f = 1 - descentDistance / distanceToTarget;
                        topOfDescentLat = Avionics.Utils.lerpAngle(prevWaypoint.infos.lat, nextWaypoint.infos.lat, f);
                        topOfDescentLong = Avionics.Utils.lerpAngle(prevWaypoint.infos.long, nextWaypoint.infos.long, f);
                        topOfDescentHeading = nextWaypoint.bearingInFP;
                        if (distanceToTarget + 1 > descentDistance) {
                            this._hasReachedTopOfDescent = false;
                        }
                    }
                    if (showTopOfDescent) {
                        SimVar.SetSimVarValue("L:AIRLINER_FMS_SHOW_TOP_DSCNT", "number", 1);
                        SimVar.SetSimVarValue("L:AIRLINER_FMS_LAT_TOP_DSCNT", "number", topOfDescentLat);
                        SimVar.SetSimVarValue("L:AIRLINER_FMS_LONG_TOP_DSCNT", "number", topOfDescentLong);
                        SimVar.SetSimVarValue("L:AIRLINER_FMS_HEADING_TOP_DSCNT", "number", topOfDescentHeading);
                    }
                    else {
                        SimVar.SetSimVarValue("L:AIRLINER_FMS_SHOW_TOP_DSCNT", "number", 0);
                    }
                    let selectedAltitude = Simplane.getAutoPilotSelectedAltitudeLockValue("feet");
                    if (!this.flightPlanManager.getIsDirectTo() &&
                        isFinite(nextWaypoint.legAltitude1) &&
                        nextWaypoint.legAltitude1 < 20000 &&
                        nextWaypoint.legAltitude1 > selectedAltitude) {
                        Coherent.call("AP_ALT_VAR_SET_ENGLISH", 2, nextWaypoint.legAltitude1, this._forceNextAltitudeUpdate);
                        this._forceNextAltitudeUpdate = false;
                        SimVar.SetSimVarValue("L:AP_CURRENT_TARGET_ALTITUDE_IS_CONSTRAINT", "number", 1);
                    }
                    else {
                        let altitude = Simplane.getAutoPilotSelectedAltitudeLockValue("feet");
                        if (isFinite(altitude)) {
                            Coherent.call("AP_ALT_VAR_SET_ENGLISH", 2, altitude, this._forceNextAltitudeUpdate);
                            this._forceNextAltitudeUpdate = false;
                            SimVar.SetSimVarValue("L:AP_CURRENT_TARGET_ALTITUDE_IS_CONSTRAINT", "number", 0);
                        }
                    }
                }
                else {
                    let altitude = Simplane.getAutoPilotSelectedAltitudeLockValue("feet");
                    if (isFinite(altitude)) {
                        Coherent.call("AP_ALT_VAR_SET_ENGLISH", 2, altitude, this._forceNextAltitudeUpdate);
                        this._forceNextAltitudeUpdate = false;
                        SimVar.SetSimVarValue("L:AP_CURRENT_TARGET_ALTITUDE_IS_CONSTRAINT", "number", 0);
                    }
                }
            }
            if (!this.flightPlanManager.isActiveApproach()) {
                let activeWaypoint = this.flightPlanManager.getActiveWaypoint();
                let nextActiveWaypoint = this.flightPlanManager.getNextActiveWaypoint();
                if (activeWaypoint && nextActiveWaypoint) {
                    let pathAngle = nextActiveWaypoint.bearingInFP - activeWaypoint.bearingInFP;
                    while (pathAngle < 180) {
                        pathAngle += 360;
                    }
                    while (pathAngle > 180) {
                        pathAngle -= 360;
                    }
                    let absPathAngle = 180 - Math.abs(pathAngle);
                    let airspeed = Simplane.getIndicatedSpeed();
                    if (airspeed < 400) {
                        let turnRadius = airspeed * 360 / (1091 * 0.36 / airspeed) / 3600 / 2 / Math.PI;
                        let activateDistance = Math.pow(90 / absPathAngle, 1.6) * turnRadius * 1.2;
                        ;
                        let distanceToActive = Avionics.Utils.computeGreatCircleDistance(planeCoordinates, activeWaypoint.infos.coordinates);
                        if (distanceToActive < activateDistance) {
                            this.flightPlanManager.setActiveWaypointIndex(this.flightPlanManager.getActiveWaypointIndex() + 1);
                        }
                    }
                }
            }
            if (Simplane.getAutoPilotAltitudeManaged() && SimVar.GetSimVarValue("L:A320_NE0_FCU_STATE", "number") != 1) {
                let currentWaypointIndex = this.flightPlanManager.getActiveWaypointIndex();
                if (currentWaypointIndex != this._lastRequestedFLCModeWaypointIndex) {
                    this._lastRequestedFLCModeWaypointIndex = currentWaypointIndex;
                    setTimeout(() => {
                        if (Simplane.getAutoPilotAltitudeManaged()) {
                            this._onModeManagedAltitude();
                        }
                    }, 1000);
                }
            }
            if (this.currentFlightPhase === FlightPhase.FLIGHT_PHASE_TAKEOFF) {
                if (this.isAirspeedManaged()) {
                    let speed = this.getCleanTakeOffSpeed();
                    this.setAPManagedSpeed(speed, Aircraft.A320_NEO);
                }
            }
            else if (this.currentFlightPhase === FlightPhase.FLIGHT_PHASE_CLIMB) {
                if (this.isAirspeedManaged()) {
                    let speed = this.getClbManagedSpeed();
                    this.setAPManagedSpeed(speed, Aircraft.A320_NEO);
                }
            }
            else if (this.currentFlightPhase === FlightPhase.FLIGHT_PHASE_CRUISE) {
                if (this.isAirspeedManaged()) {
                    let speed = this.getCrzManagedSpeed();
                    this.setAPManagedSpeed(speed, Aircraft.A320_NEO);
                }
                if (this.isAltitudeManaged()) {
                }
            }
            else if (this.currentFlightPhase === FlightPhase.FLIGHT_PHASE_DESCENT) {
                if (this.isAirspeedManaged()) {
                    let speed = this.getDesManagedSpeed();
                    this.setAPManagedSpeed(speed, Aircraft.A320_NEO);
                }
            }
            else if (this.currentFlightPhase === FlightPhase.FLIGHT_PHASE_APPROACH) {
                if (this.isAirspeedManaged()) {
                    let speed = this.getManagedApproachSpeed();
                    this.setAPManagedSpeed(speed, Aircraft.A320_NEO);
                }
            }
            this.updateAutopilotCooldown = this._apCooldown;
        }
    }
    checkUpdateFlightPhase() {
        const airSpeed = SimVar.GetSimVarValue("AIRSPEED TRUE", "knots");
        const leftThrottleDetent = Simplane.getEngineThrottleMode(0);
        const rightThrottleDetent = Simplane.getEngineThrottleMode(1);
        const highestThrottleDetent = (leftThrottleDetent >= rightThrottleDetent) ? leftThrottleDetent : rightThrottleDetent;

        

        //End preflight when takeoff power is applied and engines are running
        if (this.currentFlightPhase <= 2) {
            if ((highestThrottleDetent == ThrottleMode.TOGA || highestThrottleDetent == ThrottleMode.FLEX_MCT) && SimVar.GetSimVarValue("ENG N1 RPM:1", "Percent") > 15 && SimVar.GetSimVarValue("ENG N1 RPM:2", "Percent") > 15) {
                SimVar.SetSimVarValue("L:A32NX_Preflight_Complete", "Bool", 1);
            }
        }

        //Reset to preflight in case of RTO
        if (this.currentFlightPhase <= 2 && SimVar.GetSimVarValue("L:A32NX_Preflight_Complete", "Bool") == 1) {
            if (!(highestThrottleDetent == ThrottleMode.TOGA || highestThrottleDetent == ThrottleMode.FLEX_MCT) && SimVar.GetSimVarValue("RADIO HEIGHT", "Feet") < 100) {
                SimVar.SetSimVarValue("L:A32NX_Preflight_Complete", "Bool", 0);
            }
        }

        //Changes to climb phase when acceleration altitude is reached
        if (this.currentFlightPhase === FlightPhase.FLIGHT_PHASE_TAKEOFF && airSpeed > 80) {
            const agl = Simplane.getAltitudeAboveGround();
            if (agl > (this.accelerationAltitude || this.thrustReductionAltitude || 1500)) {
                this.currentFlightPhase = FlightPhase.FLIGHT_PHASE_CLIMB;
            }
        }
        //Default Asobo logic
        if (this.currentFlightPhase === FlightPhase.FLIGHT_PHASE_CLIMB) {
            const altitude = SimVar.GetSimVarValue("PLANE ALTITUDE", "feets");
            const cruiseFlightLevel = this.cruiseFlightLevel * 100;
            if (isFinite(cruiseFlightLevel)) {
                if (altitude >= 0.96 * cruiseFlightLevel) {
                    this.currentFlightPhase = FlightPhase.FLIGHT_PHASE_CRUISE;
                    Coherent.call("GENERAL_ENG_THROTTLE_MANAGED_MODE_SET", ThrottleMode.AUTO);
                }
            }
        }
        //Default Asobo logic
        if (this.currentFlightPhase === FlightPhase.FLIGHT_PHASE_CRUISE) {
            const altitude = SimVar.GetSimVarValue("PLANE ALTITUDE", "feets");
            const cruiseFlightLevel = this.cruiseFlightLevel;
            if (isFinite(cruiseFlightLevel)) {
                if (altitude < 0.94 * cruiseFlightLevel) {
                    this.currentFlightPhase = FlightPhase.FLIGHT_PHASE_DESCENT;
                    Coherent.call("GENERAL_ENG_THROTTLE_MANAGED_MODE_SET", ThrottleMode.AUTO);
                }
            }
        }
        //Default Asobo logic
        if (this.flightPlanManager.getActiveWaypoint() === this.flightPlanManager.getDestination()) {
            if (SimVar.GetSimVarValue("L:FLIGHTPLAN_USE_DECEL_WAYPOINT", "number") != 1) {
                const lat = SimVar.GetSimVarValue("PLANE LATITUDE", "degree latitude");
                const long = SimVar.GetSimVarValue("PLANE LONGITUDE", "degree longitude");
                const planeLla = new LatLongAlt(lat, long);
                const dist = Avionics.Utils.computeGreatCircleDistance(planeLla, this.flightPlanManager.getDestination().infos.coordinates);
                if (dist < 40) {
                    this.connectIls();
                    this.flightPlanManager.activateApproach();
                    if (this.currentFlightPhase != FlightPhase.FLIGHT_PHASE_APPROACH) {
                        this.tryGoInApproachPhase();
                    }
                }
            }
        }
        //Default Asobo logic
        if (SimVar.GetSimVarValue("L:FLIGHTPLAN_USE_DECEL_WAYPOINT", "number") === 1) {
            if (this.currentFlightPhase != FlightPhase.FLIGHT_PHASE_APPROACH) {
                if (this.flightPlanManager.decelWaypoint) {
                    const lat = SimVar.GetSimVarValue("PLANE LATITUDE", "degree latitude");
                    const long = SimVar.GetSimVarValue("PLANE LONGITUDE", "degree longitude");
                    const planeLla = new LatLongAlt(lat, long);
                    const dist = Avionics.Utils.computeGreatCircleDistance(this.flightPlanManager.decelWaypoint.infos.coordinates, planeLla);
                    if (dist < 3) {
                        console.log("Switching into approach. DECEL lat : " + lat + " long " + long);
                        this.tryGoInApproachPhase();
                    }
                }
            }
        }
        //Resets flight phase to preflight 30 seconds after touchdown
        if (this.currentFlightPhase === FlightPhase.FLIGHT_PHASE_APPROACH && Simplane.getAltitudeAboveGround() < 1.5) {
            if (this.landingResetTimer == null) this.landingResetTimer = 30;
            if (this.lastPhaseUpdateTime == null) this.lastPhaseUpdateTime = Date.now();
            const deltaTime = Date.now() - this.lastPhaseUpdateTime;
            this.lastPhaseUpdateTime = Date.now();
            this.landingResetTimer -= deltaTime/1000;
            if (this.landingResetTimer <= 0) {
                this.landingResetTimer = null;
                this.currentFlightPhase = 0;
                SimVar.SetSimVarValue("L:A32NX_Preflight_Complete", "Bool", 0);
                SimVar.SetSimVarValue("L:A32NX_TO_CONFIG_NORMAL", "Bool", 0);
                CDUIdentPage.ShowPage(this);
            }
        } else {
            //Reset timer to 30 when airborne in case of go around
            this.landingResetTimer = 30;
        }
        
        if (SimVar.GetSimVarValue("L:AIRLINER_FLIGHT_PHASE", "number") != this.currentFlightPhase) {
            SimVar.SetSimVarValue("L:AIRLINER_FLIGHT_PHASE", "number", this.currentFlightPhase);
            this.onFlightPhaseChanged();
            SimVar.SetSimVarValue("L:A32NX_CABIN_READY", "Bool", 0);
        }
    }
    updateADIRS() {

        //Get the time since last update
        var now = Date.now();
        if (this.lastTime == null) this.lastTime = now;
        var deltaTime = now - this.lastTime;
        this.lastTime = now;

        var AllADIRSOn = ((SimVar.GetSimVarValue("L:A320_Neo_ADIRS_KNOB_1", "Enum") >= 1) && (SimVar.GetSimVarValue("L:A320_Neo_ADIRS_KNOB_2", "Enum") >= 1) && (SimVar.GetSimVarValue("L:A320_Neo_ADIRS_KNOB_3", "Enum") >= 1));
        var SomeADIRSOn = ((SimVar.GetSimVarValue("L:A320_Neo_ADIRS_KNOB_1", "Enum") >= 1) || (SimVar.GetSimVarValue("L:A320_Neo_ADIRS_KNOB_2", "Enum") >= 1) || (SimVar.GetSimVarValue("L:A320_Neo_ADIRS_KNOB_3", "Enum") >= 1));
        var ADIRSState = SimVar.GetSimVarValue("L:A320_Neo_ADIRS_STATE", "Enum");
        var ADIRSTimer = SimVar.GetSimVarValue("L:A320_Neo_ADIRS_TIME", "Seconds");

        if (!SomeADIRSOn && ADIRSState != 0) {
            //Turn off ADIRS
            SimVar.SetSimVarValue("L:A320_Neo_ADIRS_STATE", "Enum", 0);
            SimVar.SetSimVarValue("L:A320_Neo_ADIRS_IN_ALIGN", "Bool", 0);
            SimVar.SetSimVarValue("L:A32NX_ADIRS_PFD_ALIGNED_FIRST", "Bool", 0);
            SimVar.SetSimVarValue("L:A32NX_ADIRS_PFD_ALIGNED_ATT", "Bool", 0);
            ADIRSState = 0;
        }

        if (AllADIRSOn && ADIRSState == 0) {
            //Start ADIRS Alignment
            SimVar.SetSimVarValue("L:A320_Neo_ADIRS_STATE", "Enum", 1);
            SimVar.SetSimVarValue("L:A320_Neo_ADIRS_IN_ALIGN", "Bool", 1); // DELETE AFTER MCDU IRS INIT IS IMPLEMENTED
            SimVar.SetSimVarValue("L:A32NX_ADIRS_PFD_ALIGNED_FIRST", "Bool", 0);
            SimVar.SetSimVarValue("L:A32NX_ADIRS_PFD_ALIGNED_ATT", "Bool", 0);
            ADIRSState = 1;
            let currentLatitude = SimVar.GetSimVarValue("GPS POSITION LAT", "degree latitude")
            ADIRSTimer = (Math.pow(currentLatitude, 2) * 0.095) + 310; //ADIRS ALIGN TIME DEPENDING ON LATITUDE.
            SimVar.SetSimVarValue("L:A320_Neo_ADIRS_TIME", "Seconds", ADIRSTimer);
            SimVar.SetSimVarValue("L:A32NX_Neo_ADIRS_START_TIME", "Seconds", ADIRSTimer);
        }

        if (ADIRSState == 1 && SimVar.GetSimVarValue("L:A320_Neo_ADIRS_IN_ALIGN", "Bool") == 1) {
            if (ADIRSTimer > 0) {
                ADIRSTimer -= deltaTime/1000;
                SimVar.SetSimVarValue("L:A320_Neo_ADIRS_TIME", "Seconds", ADIRSTimer);
                const ADIRSTimerStartTime = SimVar.GetSimVarValue("L:A32NX_Neo_ADIRS_START_TIME", "Seconds");
                const secondsIntoAlignment = ADIRSTimerStartTime - ADIRSTimer;
                if (SimVar.GetSimVarValue("L:A32NX_ADIRS_PFD_ALIGNED_FIRST", "Bool") == 0 && secondsIntoAlignment > 18) {
                    SimVar.SetSimVarValue("L:A32NX_ADIRS_PFD_ALIGNED_FIRST", "Bool", 1);
                }
                if (SimVar.GetSimVarValue("L:A32NX_ADIRS_PFD_ALIGNED_ATT", "Bool") == 0 && secondsIntoAlignment > 28) {
                    SimVar.SetSimVarValue("L:A32NX_ADIRS_PFD_ALIGNED_ATT", "Bool", 1);
                }
                if (ADIRSTimer <= 0) {
                    //ADIRS Alignment Completed
                    SimVar.SetSimVarValue("L:A320_Neo_ADIRS_STATE", "Enum", 2);
                    SimVar.SetSimVarValue("L:A320_Neo_ADIRS_IN_ALIGN", "Bool", 0);
                }
            }
        }

        if (ADIRSState == 2) {
            SimVar.SetSimVarValue("L:A32NX_ADIRS_PFD_ALIGNED_FIRST", "Bool", 1);
            SimVar.SetSimVarValue("L:A32NX_ADIRS_PFD_ALIGNED_ATT", "Bool", 1);
        }

        //Align light
        SimVar.SetSimVarValue("L:A320_Neo_ADIRS_ALIGN_LIGHT_1", "Bool", (SimVar.GetSimVarValue("L:A320_Neo_ADIRS_KNOB_1", "Enum") == 1 && ADIRSState != 2) );
        SimVar.SetSimVarValue("L:A320_Neo_ADIRS_ALIGN_LIGHT_2", "Bool", (SimVar.GetSimVarValue("L:A320_Neo_ADIRS_KNOB_2", "Enum") == 1 && ADIRSState != 2) );
        SimVar.SetSimVarValue("L:A320_Neo_ADIRS_ALIGN_LIGHT_3", "Bool", (SimVar.GetSimVarValue("L:A320_Neo_ADIRS_KNOB_3", "Enum") == 1 && ADIRSState != 2) );
        
    }
}
A320_Neo_CDU_MainDisplay._v1sConf1 = [
    [145, 149],
    [143, 151],
    [141, 152],
    [139, 150],
    [137, 147],
    [136, 145],
    [134, 143],
    [134, 142],
    [133, 142],
    [133, 143],
    [133, 144],
    [132, 145],
    [132, 146],
    [132, 146],
    [132, 147],
    [131, 148],
    [131, 148],
    [131, 149],
    [130, 150],
    [130, 150],
];
A320_Neo_CDU_MainDisplay._v1sConf2 = [
    [130, 156],
    [128, 154],
    [127, 151],
    [125, 149],
    [123, 147],
    [122, 145],
    [121, 143],
    [120, 143],
    [120, 143],
    [120, 142],
    [119, 142],
    [119, 142],
    [119, 142],
    [119, 141],
    [118, 141],
    [118, 141],
    [118, 140],
    [118, 140],
    [117, 140],
    [117, 140],
];
A320_Neo_CDU_MainDisplay._vRsConf1 = [
    [146, 160],
    [144, 160],
    [143, 159],
    [141, 158],
    [139, 156],
    [137, 154],
    [136, 152],
    [135, 151],
    [135, 151],
    [134, 151],
    [134, 151],
    [133, 151],
    [133, 151],
    [132, 150],
    [132, 151],
    [131, 151],
    [131, 150],
    [131, 150],
    [130, 151],
    [130, 150],
];
A320_Neo_CDU_MainDisplay._vRsConf2 = [
    [130, 158],
    [128, 156],
    [127, 154],
    [125, 152],
    [123, 150],
    [122, 148],
    [121, 147],
    [120, 146],
    [120, 146],
    [120, 145],
    [119, 145],
    [119, 144],
    [119, 144],
    [119, 143],
    [118, 143],
    [118, 142],
    [118, 142],
    [118, 141],
    [117, 141],
    [117, 140],
];
A320_Neo_CDU_MainDisplay._v2sConf1 = [
    [152, 165],
    [150, 165],
    [148, 164],
    [146, 163],
    [144, 161],
    [143, 159],
    [141, 157],
    [140, 156],
    [140, 156],
    [139, 156],
    [139, 155],
    [138, 155],
    [138, 155],
    [137, 155],
    [137, 155],
    [136, 155],
    [136, 155],
    [136, 155],
    [135, 155],
    [135, 155],
];
A320_Neo_CDU_MainDisplay._v2sConf2 = [
    [135, 163],
    [133, 160],
    [132, 158],
    [130, 157],
    [129, 155],
    [127, 153],
    [127, 151],
    [126, 150],
    [125, 150],
    [125, 149],
    [124, 149],
    [124, 148],
    [124, 148],
    [123, 147],
    [123, 146],
    [123, 146],
    [123, 145],
    [122, 145],
    [122, 144],
    [121, 144],
];
registerInstrument("a320-neo-cdu-main-display", A320_Neo_CDU_MainDisplay);
//# sourceMappingURL=A320_Neo_CDU_MainDisplay.js.map
>>>>>>> e49300a3
<|MERGE_RESOLUTION|>--- conflicted
+++ resolved
@@ -1,4 +1,3 @@
-<<<<<<< HEAD
 class A320_Neo_CDU_MainDisplay extends FMCMainDisplay {
     constructor() {
         super(...arguments);
@@ -439,6 +438,7 @@
         SimVar.SetSimVarValue("L:AIRLINER_V2_SPEED", "Knots", nextV2);
     }
 
+
     isAirspeedManaged() {
         return SimVar.GetSimVarValue("AUTOPILOT SPEED SLOT INDEX", "number") === 2;
     }
@@ -802,7 +802,7 @@
             SimVar.SetSimVarValue("L:A32NX_ADIRS_PFD_ALIGNED_ATT", "Bool", 0);
             ADIRSState = 1;
             let currentLatitude = SimVar.GetSimVarValue("GPS POSITION LAT", "degree latitude")
-            ADIRSTimer = Math.abs(1.14 * currentLatitude) * 10; //ADIRS ALIGN TIME DEPENDING ON LATITUDE.
+            ADIRSTimer = (Math.pow(currentLatitude, 2) * 0.095) + 310; //ADIRS ALIGN TIME DEPENDING ON LATITUDE.
             SimVar.SetSimVarValue("L:A320_Neo_ADIRS_TIME", "Seconds", ADIRSTimer);
             SimVar.SetSimVarValue("L:A32NX_Neo_ADIRS_START_TIME", "Seconds", ADIRSTimer);
         }
@@ -972,997 +972,4 @@
     [121, 144],
 ];
 registerInstrument("a320-neo-cdu-main-display", A320_Neo_CDU_MainDisplay);
-//# sourceMappingURL=A320_Neo_CDU_MainDisplay.js.map
-=======
-class A320_Neo_CDU_MainDisplay extends FMCMainDisplay {
-    constructor() {
-        super(...arguments);
-        this._registered = false;
-        this._forceNextAltitudeUpdate = false;
-        this._lastUpdateAPTime = NaN;
-        this.refreshFlightPlanCooldown = 0;
-        this.updateAutopilotCooldown = 0;
-        this._lastHasReachFlex = false;
-        this._apMasterStatus = false;
-        this._hasReachedTopOfDescent = false;
-        this._apCooldown = 500;
-        this._lastRequestedFLCModeWaypointIndex = -1;
-    }
-    get templateID() { return "A320_Neo_CDU"; }
-    connectedCallback() {
-        super.connectedCallback();
-        RegisterViewListener("JS_LISTENER_KEYEVENT", () => {
-            console.log("JS_LISTENER_KEYEVENT registered.");
-            RegisterViewListener("JS_LISTENER_FACILITY", () => {
-                console.log("JS_LISTENER_FACILITY registered.");
-                this._registered = true;
-            });
-        });
-    }
-    Init() {
-        super.Init();
-        this.onDir = () => { CDUDirectToPage.ShowPage(this); };
-        this.onProg = () => { CDUProgressPage.ShowPage(this); };
-        this.onPerf = () => { CDUPerformancePage.ShowPage(this); };
-        this.onInit = () => { CDUInitPage.ShowPage1(this); };
-        this.onData = () => { CDUDataIndexPage.ShowPage1(this); };
-        this.onFpln = () => { CDUFlightPlanPage.ShowPage(this); };
-        this.onRad = () => { CDUNavRadioPage.ShowPage(this); };
-        this.onFuel = () => { CDUFuelPredPage.ShowPage(this); };
-        CDUIdentPage.ShowPage(this);
-        this.electricity = this.querySelector("#Electricity")
-    }
-    onPowerOn() {
-        super.onPowerOn();
-        if (Simplane.getAutoPilotAirspeedManaged()) {
-            this._onModeManagedSpeed();
-        }
-        else if (Simplane.getAutoPilotAirspeedSelected()) {
-            this._onModeSelectedSpeed();
-        }
-        this._onModeManagedHeading();
-        this._onModeManagedAltitude();
-        SimVar.SetSimVarValue("K:VS_SLOT_INDEX_SET", "number", 1);
-    }
-    Update() {
-        super.Update();
-        this.updateAutopilot();
-        this.updateADIRS();
-
-        this.updateScreenState();
-    }
-
-    updateScreenState() {
-        if (SimVar.GetSimVarValue("L:ACPowerAvailable","bool")) {
-            this.electricity.style.display = "block";
-        } else {
-            this.electricity.style.display = "none";
-        }
-    }
-
-    getClbManagedSpeed() {
-        let maxSpeed = Infinity;
-        if (isFinite(this.v2Speed)) {
-            let altitude = Simplane.getAltitude();
-            if (altitude < this.thrustReductionAltitude) {
-                maxSpeed = this.v2Speed + 10;
-            }
-        }
-        let flapsHandleIndex = SimVar.GetSimVarValue("FLAPS HANDLE INDEX", "Number");
-        if (flapsHandleIndex != 0) {
-            return Math.min(maxSpeed, this.getFlapSpeed());
-        }
-        let dCI = this.costIndex / 999;
-        dCI = dCI * dCI;
-        let speed = 320 * (1 - dCI) + 330 * dCI;
-        if (SimVar.GetSimVarValue("PLANE ALTITUDE", "feets") < 10000) {
-            speed = Math.min(speed, 250);
-        }
-        return Math.min(maxSpeed, speed);
-    }
-    getFlapTakeOffSpeed() {
-        let dWeight = (this.getWeight() - 47) / (78 - 47);
-        return 119 + 34 * dWeight;
-    }
-    getSlatTakeOffSpeed() {
-        let dWeight = (this.getWeight() - 47) / (78 - 47);
-        return 154 + 44 * dWeight;
-    }
-    getCleanTakeOffSpeed() {
-        let dWeight = (this.getWeight() - 47) / (78 - 47);
-        return 170 + 51 * dWeight;
-    }
-    _onModeSelectedSpeed() {
-        if (SimVar.GetSimVarValue("L:A320_FCU_SHOW_SELECTED_SPEED", "number") === 0) {
-            let currentSpeed = Simplane.getIndicatedSpeed();
-            this.setAPSelectedSpeed(currentSpeed, Aircraft.A320_NEO);
-        }
-        SimVar.SetSimVarValue("K:SPEED_SLOT_INDEX_SET", "number", 1);
-    }
-    _onModeManagedSpeed() {
-        SimVar.SetSimVarValue("K:SPEED_SLOT_INDEX_SET", "number", 2);
-        SimVar.SetSimVarValue("L:A320_FCU_SHOW_SELECTED_SPEED", "number", 0);
-    }
-    _onModeSelectedHeading() {
-        if (SimVar.GetSimVarValue("AUTOPILOT APPROACH HOLD", "boolean")) {
-            return;
-        }
-        if (!SimVar.GetSimVarValue("AUTOPILOT HEADING LOCK", "Boolean")) {
-            SimVar.SetSimVarValue("K:AP_PANEL_HEADING_HOLD", "Number", 1);
-        }
-        SimVar.SetSimVarValue("K:HEADING_SLOT_INDEX_SET", "number", 1);
-    }
-    _onModeManagedHeading() {
-        if (SimVar.GetSimVarValue("AUTOPILOT APPROACH HOLD", "boolean")) {
-            return;
-        }
-        if (!SimVar.GetSimVarValue("AUTOPILOT HEADING LOCK", "Boolean")) {
-            SimVar.SetSimVarValue("K:AP_PANEL_HEADING_HOLD", "Number", 1);
-        }
-        SimVar.SetSimVarValue("K:HEADING_SLOT_INDEX_SET", "number", 2);
-        SimVar.SetSimVarValue("L:A320_FCU_SHOW_SELECTED_HEADING", "number", 0);
-    }
-    _onModeSelectedAltitude() {
-        if (!Simplane.getAutoPilotGlideslopeHold()) {
-            SimVar.SetSimVarValue("L:A320_NEO_FCU_FORCE_IDLE_VS", "Number", 1);
-        }
-        SimVar.SetSimVarValue("K:ALTITUDE_SLOT_INDEX_SET", "number", 1);
-        Coherent.call("AP_ALT_VAR_SET_ENGLISH", 1, Simplane.getAutoPilotDisplayedAltitudeLockValue(), this._forceNextAltitudeUpdate);
-    }
-    _onModeManagedAltitude() {
-        SimVar.SetSimVarValue("K:ALTITUDE_SLOT_INDEX_SET", "number", 2);
-        Coherent.call("AP_ALT_VAR_SET_ENGLISH", 1, Simplane.getAutoPilotDisplayedAltitudeLockValue(), this._forceNextAltitudeUpdate);
-        Coherent.call("AP_ALT_VAR_SET_ENGLISH", 2, Simplane.getAutoPilotDisplayedAltitudeLockValue(), this._forceNextAltitudeUpdate);
-        if (!Simplane.getAutoPilotGlideslopeHold()) {
-            requestAnimationFrame(() => {
-                SimVar.SetSimVarValue("L:A320_NEO_FCU_FORCE_IDLE_VS", "Number", 1);
-            });
-        }
-    }
-    onEvent(_event) {
-        super.onEvent(_event);
-        console.log("A320_Neo_CDU_MainDisplay onEvent " + _event);
-        if (_event === "MODE_SELECTED_SPEED") {
-            this._onModeSelectedSpeed();
-        }
-        if (_event === "MODE_MANAGED_SPEED") {
-            this._onModeManagedSpeed();
-        }
-        if (_event === "MODE_SELECTED_HEADING") {
-            if (Simplane.getAutoPilotHeadingManaged()) {
-                if (SimVar.GetSimVarValue("L:A320_FCU_SHOW_SELECTED_HEADING", "number") === 0) {
-                    let currentHeading = Simplane.getHeadingMagnetic();
-                    Coherent.call("HEADING_BUG_SET", 1, currentHeading);
-                }
-            }
-            this._onModeSelectedHeading();
-        }
-        if (_event === "MODE_MANAGED_HEADING") {
-            this._onModeManagedHeading();
-        }
-        if (_event === "MODE_SELECTED_ALTITUDE") {
-            this._onModeSelectedAltitude();
-        }
-        if (_event === "MODE_MANAGED_ALTITUDE") {
-            this._onModeManagedAltitude();
-        }
-        if (_event === "AP_DEC_SPEED" || _event === "AP_INC_SPEED") {
-            if (SimVar.GetSimVarValue("L:A320_FCU_SHOW_SELECTED_SPEED", "number") === 0) {
-                let currentSpeed = Simplane.getIndicatedSpeed();
-                this.setAPSelectedSpeed(currentSpeed, Aircraft.A320_NEO);
-            }
-            SimVar.SetSimVarValue("L:A320_FCU_SHOW_SELECTED_SPEED", "number", 1);
-        }
-        if (_event === "AP_DEC_HEADING" || _event === "AP_INC_HEADING") {
-            if (SimVar.GetSimVarValue("L:A320_FCU_SHOW_SELECTED_HEADING", "number") === 0) {
-                let currentHeading = Simplane.getHeadingMagnetic();
-                Coherent.call("HEADING_BUG_SET", 1, currentHeading);
-            }
-            SimVar.SetSimVarValue("L:A320_FCU_SHOW_SELECTED_HEADING", "number", 1);
-        }
-    }
-    onFlightPhaseChanged() {
-        if (this.currentFlightPhase === FlightPhase.FLIGHT_PHASE_CLIMB) {
-            if (isFinite(this.preSelectedClbSpeed)) {
-                this.setAPSelectedSpeed(this.preSelectedClbSpeed, Aircraft.A320_NEO);
-                SimVar.SetSimVarValue("K:SPEED_SLOT_INDEX_SET", "number", 1);
-            }
-        }
-        else if (this.currentFlightPhase === FlightPhase.FLIGHT_PHASE_CRUISE) {
-            if (isFinite(this.preSelectedCrzSpeed)) {
-                this.setAPSelectedSpeed(this.preSelectedCrzSpeed, Aircraft.A320_NEO);
-                SimVar.SetSimVarValue("K:SPEED_SLOT_INDEX_SET", "number", 1);
-            }
-        }
-        else if (this.currentFlightPhase === FlightPhase.FLIGHT_PHASE_DESCENT) {
-            if (isFinite(this.preSelectedDesSpeed)) {
-                this.setAPSelectedSpeed(this.preSelectedDesSpeed, Aircraft.A320_NEO);
-                SimVar.SetSimVarValue("K:SPEED_SLOT_INDEX_SET", "number", 1);
-            }
-        }
-    }
-    onInputAircraftSpecific(input) {
-        if (input === "DIR") {
-            if (this.onDir) {
-                this.onDir();
-            }
-            return true;
-        }
-        else if (input === "PROG") {
-            if (this.onProg) {
-                this.onProg();
-            }
-            return true;
-        }
-        else if (input === "PERF") {
-            if (this.onPerf) {
-                this.onPerf();
-            }
-            return true;
-        }
-        else if (input === "INIT") {
-            if (this.onInit) {
-                this.onInit();
-            }
-            return true;
-        }
-        else if (input === "DATA") {
-            if (this.onData) {
-                this.onData();
-            }
-            return true;
-        }
-        else if (input === "FPLN") {
-            if (this.onFpln) {
-                this.onFpln();
-            }
-            return true;
-        }
-        else if (input === "RAD") {
-            if (this.onRad) {
-                this.onRad();
-            }
-            return true;
-        }
-        else if (input === "FUEL") {
-            if (this.onFuel) {
-                this.onFuel();
-            }
-            return true;
-        }
-        else if (input === "SEC") {
-            if (this.onSec) {
-                this.onSec();
-            }
-            return true;
-        }
-        else if (input === "ATC") {
-            if (this.onAtc) {
-                this.onAtc();
-            }
-            return true;
-        }
-        else if (input === "MCDU") {
-            if (this.onMcdu) {
-                this.onMcdu();
-            }
-            return true;
-        }
-        else if (input === "AIRPORT") {
-            if (this.onAirport) {
-                this.onAirport();
-            }
-            return true;
-        }
-        else if (input === "UP") {
-            if (this.onUp) {
-                this.onUp();
-            }
-            return true;
-        }
-        else if (input === "DOWN") {
-            if (this.onDown) {
-                this.onDown();
-            }
-            return true;
-        }
-        else if (input === "LEFT") {
-            if (this.onLeft) {
-                this.onLeft();
-            }
-            return true;
-        }
-        else if (input === "RIGHT") {
-            if (this.onRight) {
-                this.onRight();
-            }
-        }
-        else if (input === "OVFY") {
-            if (this.onOvfy) {
-                this.onOvfy();
-            }
-            return true;
-        }
-        return false;
-    }
-    clearDisplay() {
-        super.clearDisplay();
-        this.onUp = undefined;
-        this.onDown = undefined;
-        this.onLeft = undefined;
-        this.onRight = undefined;
-    }
-    getOrSelectWaypointByIdent(ident, callback) {
-        this.dataManager.GetWaypointsByIdent(ident).then((waypoints) => {
-            if (!waypoints || waypoints.length === 0) {
-                return callback(undefined);
-            }
-            if (waypoints.length === 1) {
-                return callback(waypoints[0]);
-            }
-            A320_Neo_CDU_SelectWptPage.ShowPage(this, waypoints, callback);
-        });
-    }
-    _getIndexFromTemp(temp) {
-        if (temp < -10)
-            return 0;
-        if (temp < 0)
-            return 1;
-        if (temp < 10)
-            return 2;
-        if (temp < 20)
-            return 3;
-        if (temp < 30)
-            return 4;
-        if (temp < 40)
-            return 5;
-        if (temp < 43)
-            return 6;
-        if (temp < 45)
-            return 7;
-        if (temp < 47)
-            return 8;
-        if (temp < 49)
-            return 9;
-        if (temp < 51)
-            return 10;
-        if (temp < 53)
-            return 11;
-        if (temp < 55)
-            return 12;
-        if (temp < 57)
-            return 13;
-        if (temp < 59)
-            return 14;
-        if (temp < 61)
-            return 15;
-        if (temp < 63)
-            return 16;
-        if (temp < 65)
-            return 17;
-        if (temp < 66)
-            return 18;
-        return 19;
-    }
-    _computeV1Speed() {
-        let runwayCoef = 1.0;
-        {
-            let runway = this.flightPlanManager.getDepartureRunway();
-            if (!runway) {
-                runway = this.flightPlanManager.getDetectedCurrentRunway();
-            }
-            console.log(runway);
-            if (runway) {
-                let f = (runway.length - 1500) / (2500 - 1500);
-                runwayCoef = Utils.Clamp(f, 0, 1);
-            }
-        }
-        let dWeightCoeff = (this.getWeight(true) - 100) / (175 - 100);
-        dWeightCoeff = Utils.Clamp(dWeightCoeff, 0, 1);
-        dWeightCoeff = 0.7 + (1.0 - 0.7) * dWeightCoeff;
-        let flapsHandleIndex = SimVar.GetSimVarValue("FLAPS HANDLE INDEX", "Number");
-        let temp = SimVar.GetSimVarValue("AMBIENT TEMPERATURE", "celsius");
-        let index = this._getIndexFromTemp(temp);
-        console.log("Index From Temp = " + index);
-        let min = A320_Neo_CDU_MainDisplay._v1sConf1[index][0];
-        let max = A320_Neo_CDU_MainDisplay._v1sConf1[index][1];
-        this.v1Speed = min * (1 - runwayCoef) + max * runwayCoef;
-        this.v1Speed *= dWeightCoeff;
-        this.v1Speed += (flapsHandleIndex - 1) * 6;
-        this.v1Speed = Math.round(this.v1Speed);
-        SimVar.SetSimVarValue("L:AIRLINER_V1_SPEED", "Knots", this.v1Speed);
-        console.log("Computed V1Speed = " + this.v1Speed);
-    }
-    _computeVRSpeed() {
-        let runwayCoef = 1.0;
-        {
-            let runway = this.flightPlanManager.getDepartureRunway();
-            if (!runway) {
-                runway = this.flightPlanManager.getDetectedCurrentRunway();
-            }
-            console.log(runway);
-            if (runway) {
-                let f = (runway.length - 1500) / (2500 - 1500);
-                runwayCoef = Utils.Clamp(f, 0, 1);
-            }
-        }
-        let dWeightCoeff = (this.getWeight(true) - 100) / (175 - 100);
-        dWeightCoeff = Utils.Clamp(dWeightCoeff, 0, 1);
-        dWeightCoeff = 0.695 + (0.985 - 0.695) * dWeightCoeff;
-        let flapsHandleIndex = SimVar.GetSimVarValue("FLAPS HANDLE INDEX", "Number");
-        let temp = SimVar.GetSimVarValue("AMBIENT TEMPERATURE", "celsius");
-        let index = this._getIndexFromTemp(temp);
-        console.log("Index From Temp = " + index);
-        let min = A320_Neo_CDU_MainDisplay._vRsConf1[index][0];
-        let max = A320_Neo_CDU_MainDisplay._vRsConf1[index][1];
-        this.vRSpeed = min * (1 - runwayCoef) + max * runwayCoef;
-        this.vRSpeed *= dWeightCoeff;
-        this.vRSpeed += (flapsHandleIndex - 1) * 6;
-        this.vRSpeed = Math.round(this.vRSpeed);
-        SimVar.SetSimVarValue("L:AIRLINER_VR_SPEED", "Knots", this.vRSpeed);
-        console.log("Computed VRSpeed = " + this.vRSpeed);
-    }
-    _computeV2Speed() {
-        let runwayCoef = 1.0;
-        {
-            let runway = this.flightPlanManager.getDepartureRunway();
-            if (!runway) {
-                runway = this.flightPlanManager.getDetectedCurrentRunway();
-            }
-            console.log(runway);
-            if (runway) {
-                let f = (runway.length - 1500) / (2500 - 1500);
-                runwayCoef = Utils.Clamp(f, 0, 1);
-            }
-        }
-        let dWeightCoeff = (this.getWeight(true) - 100) / (175 - 100);
-        dWeightCoeff = Utils.Clamp(dWeightCoeff, 0, 1);
-        dWeightCoeff = 0.71 + (0.96 - 0.71) * dWeightCoeff;
-        let flapsHandleIndex = SimVar.GetSimVarValue("FLAPS HANDLE INDEX", "Number");
-        let temp = SimVar.GetSimVarValue("AMBIENT TEMPERATURE", "celsius");
-        let index = this._getIndexFromTemp(temp);
-        console.log("Index From Temp = " + index);
-        let min = A320_Neo_CDU_MainDisplay._v2sConf1[index][0];
-        let max = A320_Neo_CDU_MainDisplay._v2sConf1[index][1];
-        this.v2Speed = min * (1 - runwayCoef) + max * runwayCoef;
-        this.v2Speed *= dWeightCoeff;
-        this.v2Speed += (flapsHandleIndex - 1) * 6;
-        this.v2Speed = Math.round(this.v2Speed);
-        SimVar.SetSimVarValue("L:AIRLINER_V2_SPEED", "Knots", this.v2Speed);
-        console.log("Computed VRSpeed = " + this.v2Speed);
-    }
-    isAirspeedManaged() {
-        return SimVar.GetSimVarValue("AUTOPILOT SPEED SLOT INDEX", "number") === 2;
-    }
-    isHeadingManaged() {
-        return SimVar.GetSimVarValue("AUTOPILOT HEADING SLOT INDEX", "number") === 2;
-    }
-    isAltitudeManaged() {
-        return SimVar.GetSimVarValue("AUTOPILOT ALTITUDE SLOT INDEX", "number") === 2;
-    }
-    isVerticalSpeedManaged() {
-        return SimVar.GetSimVarValue("AUTOPILOT VS SLOT INDEX", "number") === 2;
-    }
-    updateAutopilot() {
-        let now = performance.now();
-        let dt = now - this._lastUpdateAPTime;
-        let apLogicOn = (this._apMasterStatus || Simplane.getAutoPilotFlightDirectorActive(1));
-        this._lastUpdateAPTime = now;
-        if (isFinite(dt)) {
-            this.updateAutopilotCooldown -= dt;
-        }
-        if (SimVar.GetSimVarValue("L:AIRLINER_FMC_FORCE_NEXT_UPDATE", "number") === 1) {
-            SimVar.SetSimVarValue("L:AIRLINER_FMC_FORCE_NEXT_UPDATE", "number", 0);
-            this.updateAutopilotCooldown = -1;
-        }
-        if (apLogicOn && this.currentFlightPhase >= FlightPhase.FLIGHT_PHASE_TAKEOFF) {
-            if (this.isHeadingManaged()) {
-                let heading = SimVar.GetSimVarValue("GPS COURSE TO STEER", "degree", "FMC");
-                if (isFinite(heading)) {
-                    Coherent.call("HEADING_BUG_SET", 2, heading);
-                }
-            }
-        }
-        if (this.updateAutopilotCooldown < 0) {
-            let currentApMasterStatus = SimVar.GetSimVarValue("AUTOPILOT MASTER", "boolean");
-            if (currentApMasterStatus != this._apMasterStatus) {
-                this._apMasterStatus = currentApMasterStatus;
-                apLogicOn = (this._apMasterStatus || Simplane.getAutoPilotFlightDirectorActive(1));
-                this._forceNextAltitudeUpdate = true;
-                console.log("Enforce AP in Altitude Lock mode. Cause : AP Master Status has changed.");
-                SimVar.SetSimVarValue("L:A320_NEO_FCU_FORCE_IDLE_VS", "Number", 1);
-            }
-            if (apLogicOn) {
-                if (!Simplane.getAutoPilotFLCActive() && !SimVar.GetSimVarValue("AUTOPILOT AIRSPEED HOLD", "Boolean")) {
-                    SimVar.SetSimVarValue("K:AP_PANEL_SPEED_HOLD", "Number", 1);
-                }
-                if (!SimVar.GetSimVarValue("AUTOPILOT HEADING LOCK", "Boolean")) {
-                    if (!SimVar.GetSimVarValue("AUTOPILOT APPROACH HOLD", "Boolean")) {
-                        SimVar.SetSimVarValue("K:AP_PANEL_HEADING_HOLD", "Number", 1);
-                    }
-                }
-            }
-            let currentHasReachedFlex = Simplane.getEngineThrottleMode(0) >= ThrottleMode.FLEX_MCT && Simplane.getEngineThrottleMode(1) >= ThrottleMode.FLEX_MCT;
-            if (currentHasReachedFlex != this._lastHasReachFlex) {
-                this._lastHasReachFlex = currentHasReachedFlex;
-                console.log("Current Has Reached Flex = " + currentHasReachedFlex);
-                if (currentHasReachedFlex) {
-                    if (!SimVar.GetSimVarValue("AUTOPILOT THROTTLE ARM", "boolean")) {
-                        SimVar.SetSimVarValue("K:AUTO_THROTTLE_ARM", "number", 1);
-                    }
-                }
-            }
-            let currentAltitude = Simplane.getAltitude();
-            let groundSpeed = Simplane.getGroundSpeed();
-            let apTargetAltitude = Simplane.getAutoPilotAltitudeLockValue("feet");
-            let showTopOfClimb = false;
-            let topOfClimbLlaHeading;
-            let planeHeading = Simplane.getHeadingMagnetic();
-            let planeCoordinates = new LatLong(SimVar.GetSimVarValue("PLANE LATITUDE", "degree latitude"), SimVar.GetSimVarValue("PLANE LONGITUDE", "degree longitude"));
-            if (apTargetAltitude > currentAltitude + 40) {
-                let vSpeed = Simplane.getVerticalSpeed();
-                let climbDuration = (apTargetAltitude - currentAltitude) / vSpeed / 60;
-                let climbDistance = climbDuration * groundSpeed;
-                if (climbDistance > 1) {
-                    topOfClimbLlaHeading = this.flightPlanManager.getCoordinatesHeadingAtDistanceAlongFlightPlan(climbDistance);
-                    if (topOfClimbLlaHeading) {
-                        showTopOfClimb = true;
-                    }
-                }
-            }
-            if (showTopOfClimb) {
-                SimVar.SetSimVarValue("L:AIRLINER_FMS_SHOW_TOP_CLIMB", "number", 1);
-                SimVar.SetSimVarValue("L:AIRLINER_FMS_LAT_TOP_CLIMB", "number", topOfClimbLlaHeading.lla.lat);
-                SimVar.SetSimVarValue("L:AIRLINER_FMS_LONG_TOP_CLIMB", "number", topOfClimbLlaHeading.lla.long);
-                SimVar.SetSimVarValue("L:AIRLINER_FMS_HEADING_TOP_CLIMB", "number", topOfClimbLlaHeading.heading);
-            }
-            else {
-                SimVar.SetSimVarValue("L:AIRLINER_FMS_SHOW_TOP_CLIMB", "number", 0);
-            }
-            SimVar.SetSimVarValue("SIMVAR_AUTOPILOT_AIRSPEED_MIN_CALCULATED", "knots", Simplane.getStallProtectionMinSpeed());
-            SimVar.SetSimVarValue("SIMVAR_AUTOPILOT_AIRSPEED_MAX_CALCULATED", "knots", Simplane.getMaxSpeed(Aircraft.A320_NEO));
-            if (this.isAltitudeManaged()) {
-                let prevWaypoint = this.flightPlanManager.getPreviousActiveWaypoint();
-                let nextWaypoint = this.flightPlanManager.getActiveWaypoint();
-                if (prevWaypoint && nextWaypoint) {
-                    let targetAltitude = nextWaypoint.legAltitude1;
-                    if (nextWaypoint.legAltitudeDescription === 4) {
-                        targetAltitude = Math.max(nextWaypoint.legAltitude1, nextWaypoint.legAltitude2);
-                    }
-                    let showTopOfDescent = false;
-                    let topOfDescentLat;
-                    let topOfDescentLong;
-                    let topOfDescentHeading;
-                    this._hasReachedTopOfDescent = true;
-                    if (currentAltitude > targetAltitude + 40) {
-                        let vSpeed = Math.abs(Math.min(0, Simplane.getVerticalSpeed()));
-                        if (vSpeed < 200) {
-                            vSpeed = 2000;
-                        }
-                        let descentDuration = Math.abs(targetAltitude - currentAltitude) / vSpeed / 60;
-                        let descentDistance = descentDuration * groundSpeed;
-                        let distanceToTarget = Avionics.Utils.computeGreatCircleDistance(prevWaypoint.infos.coordinates, nextWaypoint.infos.coordinates);
-                        showTopOfDescent = true;
-                        let f = 1 - descentDistance / distanceToTarget;
-                        topOfDescentLat = Avionics.Utils.lerpAngle(prevWaypoint.infos.lat, nextWaypoint.infos.lat, f);
-                        topOfDescentLong = Avionics.Utils.lerpAngle(prevWaypoint.infos.long, nextWaypoint.infos.long, f);
-                        topOfDescentHeading = nextWaypoint.bearingInFP;
-                        if (distanceToTarget + 1 > descentDistance) {
-                            this._hasReachedTopOfDescent = false;
-                        }
-                    }
-                    if (showTopOfDescent) {
-                        SimVar.SetSimVarValue("L:AIRLINER_FMS_SHOW_TOP_DSCNT", "number", 1);
-                        SimVar.SetSimVarValue("L:AIRLINER_FMS_LAT_TOP_DSCNT", "number", topOfDescentLat);
-                        SimVar.SetSimVarValue("L:AIRLINER_FMS_LONG_TOP_DSCNT", "number", topOfDescentLong);
-                        SimVar.SetSimVarValue("L:AIRLINER_FMS_HEADING_TOP_DSCNT", "number", topOfDescentHeading);
-                    }
-                    else {
-                        SimVar.SetSimVarValue("L:AIRLINER_FMS_SHOW_TOP_DSCNT", "number", 0);
-                    }
-                    let selectedAltitude = Simplane.getAutoPilotSelectedAltitudeLockValue("feet");
-                    if (!this.flightPlanManager.getIsDirectTo() &&
-                        isFinite(nextWaypoint.legAltitude1) &&
-                        nextWaypoint.legAltitude1 < 20000 &&
-                        nextWaypoint.legAltitude1 > selectedAltitude) {
-                        Coherent.call("AP_ALT_VAR_SET_ENGLISH", 2, nextWaypoint.legAltitude1, this._forceNextAltitudeUpdate);
-                        this._forceNextAltitudeUpdate = false;
-                        SimVar.SetSimVarValue("L:AP_CURRENT_TARGET_ALTITUDE_IS_CONSTRAINT", "number", 1);
-                    }
-                    else {
-                        let altitude = Simplane.getAutoPilotSelectedAltitudeLockValue("feet");
-                        if (isFinite(altitude)) {
-                            Coherent.call("AP_ALT_VAR_SET_ENGLISH", 2, altitude, this._forceNextAltitudeUpdate);
-                            this._forceNextAltitudeUpdate = false;
-                            SimVar.SetSimVarValue("L:AP_CURRENT_TARGET_ALTITUDE_IS_CONSTRAINT", "number", 0);
-                        }
-                    }
-                }
-                else {
-                    let altitude = Simplane.getAutoPilotSelectedAltitudeLockValue("feet");
-                    if (isFinite(altitude)) {
-                        Coherent.call("AP_ALT_VAR_SET_ENGLISH", 2, altitude, this._forceNextAltitudeUpdate);
-                        this._forceNextAltitudeUpdate = false;
-                        SimVar.SetSimVarValue("L:AP_CURRENT_TARGET_ALTITUDE_IS_CONSTRAINT", "number", 0);
-                    }
-                }
-            }
-            if (!this.flightPlanManager.isActiveApproach()) {
-                let activeWaypoint = this.flightPlanManager.getActiveWaypoint();
-                let nextActiveWaypoint = this.flightPlanManager.getNextActiveWaypoint();
-                if (activeWaypoint && nextActiveWaypoint) {
-                    let pathAngle = nextActiveWaypoint.bearingInFP - activeWaypoint.bearingInFP;
-                    while (pathAngle < 180) {
-                        pathAngle += 360;
-                    }
-                    while (pathAngle > 180) {
-                        pathAngle -= 360;
-                    }
-                    let absPathAngle = 180 - Math.abs(pathAngle);
-                    let airspeed = Simplane.getIndicatedSpeed();
-                    if (airspeed < 400) {
-                        let turnRadius = airspeed * 360 / (1091 * 0.36 / airspeed) / 3600 / 2 / Math.PI;
-                        let activateDistance = Math.pow(90 / absPathAngle, 1.6) * turnRadius * 1.2;
-                        ;
-                        let distanceToActive = Avionics.Utils.computeGreatCircleDistance(planeCoordinates, activeWaypoint.infos.coordinates);
-                        if (distanceToActive < activateDistance) {
-                            this.flightPlanManager.setActiveWaypointIndex(this.flightPlanManager.getActiveWaypointIndex() + 1);
-                        }
-                    }
-                }
-            }
-            if (Simplane.getAutoPilotAltitudeManaged() && SimVar.GetSimVarValue("L:A320_NE0_FCU_STATE", "number") != 1) {
-                let currentWaypointIndex = this.flightPlanManager.getActiveWaypointIndex();
-                if (currentWaypointIndex != this._lastRequestedFLCModeWaypointIndex) {
-                    this._lastRequestedFLCModeWaypointIndex = currentWaypointIndex;
-                    setTimeout(() => {
-                        if (Simplane.getAutoPilotAltitudeManaged()) {
-                            this._onModeManagedAltitude();
-                        }
-                    }, 1000);
-                }
-            }
-            if (this.currentFlightPhase === FlightPhase.FLIGHT_PHASE_TAKEOFF) {
-                if (this.isAirspeedManaged()) {
-                    let speed = this.getCleanTakeOffSpeed();
-                    this.setAPManagedSpeed(speed, Aircraft.A320_NEO);
-                }
-            }
-            else if (this.currentFlightPhase === FlightPhase.FLIGHT_PHASE_CLIMB) {
-                if (this.isAirspeedManaged()) {
-                    let speed = this.getClbManagedSpeed();
-                    this.setAPManagedSpeed(speed, Aircraft.A320_NEO);
-                }
-            }
-            else if (this.currentFlightPhase === FlightPhase.FLIGHT_PHASE_CRUISE) {
-                if (this.isAirspeedManaged()) {
-                    let speed = this.getCrzManagedSpeed();
-                    this.setAPManagedSpeed(speed, Aircraft.A320_NEO);
-                }
-                if (this.isAltitudeManaged()) {
-                }
-            }
-            else if (this.currentFlightPhase === FlightPhase.FLIGHT_PHASE_DESCENT) {
-                if (this.isAirspeedManaged()) {
-                    let speed = this.getDesManagedSpeed();
-                    this.setAPManagedSpeed(speed, Aircraft.A320_NEO);
-                }
-            }
-            else if (this.currentFlightPhase === FlightPhase.FLIGHT_PHASE_APPROACH) {
-                if (this.isAirspeedManaged()) {
-                    let speed = this.getManagedApproachSpeed();
-                    this.setAPManagedSpeed(speed, Aircraft.A320_NEO);
-                }
-            }
-            this.updateAutopilotCooldown = this._apCooldown;
-        }
-    }
-    checkUpdateFlightPhase() {
-        const airSpeed = SimVar.GetSimVarValue("AIRSPEED TRUE", "knots");
-        const leftThrottleDetent = Simplane.getEngineThrottleMode(0);
-        const rightThrottleDetent = Simplane.getEngineThrottleMode(1);
-        const highestThrottleDetent = (leftThrottleDetent >= rightThrottleDetent) ? leftThrottleDetent : rightThrottleDetent;
-
-        
-
-        //End preflight when takeoff power is applied and engines are running
-        if (this.currentFlightPhase <= 2) {
-            if ((highestThrottleDetent == ThrottleMode.TOGA || highestThrottleDetent == ThrottleMode.FLEX_MCT) && SimVar.GetSimVarValue("ENG N1 RPM:1", "Percent") > 15 && SimVar.GetSimVarValue("ENG N1 RPM:2", "Percent") > 15) {
-                SimVar.SetSimVarValue("L:A32NX_Preflight_Complete", "Bool", 1);
-            }
-        }
-
-        //Reset to preflight in case of RTO
-        if (this.currentFlightPhase <= 2 && SimVar.GetSimVarValue("L:A32NX_Preflight_Complete", "Bool") == 1) {
-            if (!(highestThrottleDetent == ThrottleMode.TOGA || highestThrottleDetent == ThrottleMode.FLEX_MCT) && SimVar.GetSimVarValue("RADIO HEIGHT", "Feet") < 100) {
-                SimVar.SetSimVarValue("L:A32NX_Preflight_Complete", "Bool", 0);
-            }
-        }
-
-        //Changes to climb phase when acceleration altitude is reached
-        if (this.currentFlightPhase === FlightPhase.FLIGHT_PHASE_TAKEOFF && airSpeed > 80) {
-            const agl = Simplane.getAltitudeAboveGround();
-            if (agl > (this.accelerationAltitude || this.thrustReductionAltitude || 1500)) {
-                this.currentFlightPhase = FlightPhase.FLIGHT_PHASE_CLIMB;
-            }
-        }
-        //Default Asobo logic
-        if (this.currentFlightPhase === FlightPhase.FLIGHT_PHASE_CLIMB) {
-            const altitude = SimVar.GetSimVarValue("PLANE ALTITUDE", "feets");
-            const cruiseFlightLevel = this.cruiseFlightLevel * 100;
-            if (isFinite(cruiseFlightLevel)) {
-                if (altitude >= 0.96 * cruiseFlightLevel) {
-                    this.currentFlightPhase = FlightPhase.FLIGHT_PHASE_CRUISE;
-                    Coherent.call("GENERAL_ENG_THROTTLE_MANAGED_MODE_SET", ThrottleMode.AUTO);
-                }
-            }
-        }
-        //Default Asobo logic
-        if (this.currentFlightPhase === FlightPhase.FLIGHT_PHASE_CRUISE) {
-            const altitude = SimVar.GetSimVarValue("PLANE ALTITUDE", "feets");
-            const cruiseFlightLevel = this.cruiseFlightLevel;
-            if (isFinite(cruiseFlightLevel)) {
-                if (altitude < 0.94 * cruiseFlightLevel) {
-                    this.currentFlightPhase = FlightPhase.FLIGHT_PHASE_DESCENT;
-                    Coherent.call("GENERAL_ENG_THROTTLE_MANAGED_MODE_SET", ThrottleMode.AUTO);
-                }
-            }
-        }
-        //Default Asobo logic
-        if (this.flightPlanManager.getActiveWaypoint() === this.flightPlanManager.getDestination()) {
-            if (SimVar.GetSimVarValue("L:FLIGHTPLAN_USE_DECEL_WAYPOINT", "number") != 1) {
-                const lat = SimVar.GetSimVarValue("PLANE LATITUDE", "degree latitude");
-                const long = SimVar.GetSimVarValue("PLANE LONGITUDE", "degree longitude");
-                const planeLla = new LatLongAlt(lat, long);
-                const dist = Avionics.Utils.computeGreatCircleDistance(planeLla, this.flightPlanManager.getDestination().infos.coordinates);
-                if (dist < 40) {
-                    this.connectIls();
-                    this.flightPlanManager.activateApproach();
-                    if (this.currentFlightPhase != FlightPhase.FLIGHT_PHASE_APPROACH) {
-                        this.tryGoInApproachPhase();
-                    }
-                }
-            }
-        }
-        //Default Asobo logic
-        if (SimVar.GetSimVarValue("L:FLIGHTPLAN_USE_DECEL_WAYPOINT", "number") === 1) {
-            if (this.currentFlightPhase != FlightPhase.FLIGHT_PHASE_APPROACH) {
-                if (this.flightPlanManager.decelWaypoint) {
-                    const lat = SimVar.GetSimVarValue("PLANE LATITUDE", "degree latitude");
-                    const long = SimVar.GetSimVarValue("PLANE LONGITUDE", "degree longitude");
-                    const planeLla = new LatLongAlt(lat, long);
-                    const dist = Avionics.Utils.computeGreatCircleDistance(this.flightPlanManager.decelWaypoint.infos.coordinates, planeLla);
-                    if (dist < 3) {
-                        console.log("Switching into approach. DECEL lat : " + lat + " long " + long);
-                        this.tryGoInApproachPhase();
-                    }
-                }
-            }
-        }
-        //Resets flight phase to preflight 30 seconds after touchdown
-        if (this.currentFlightPhase === FlightPhase.FLIGHT_PHASE_APPROACH && Simplane.getAltitudeAboveGround() < 1.5) {
-            if (this.landingResetTimer == null) this.landingResetTimer = 30;
-            if (this.lastPhaseUpdateTime == null) this.lastPhaseUpdateTime = Date.now();
-            const deltaTime = Date.now() - this.lastPhaseUpdateTime;
-            this.lastPhaseUpdateTime = Date.now();
-            this.landingResetTimer -= deltaTime/1000;
-            if (this.landingResetTimer <= 0) {
-                this.landingResetTimer = null;
-                this.currentFlightPhase = 0;
-                SimVar.SetSimVarValue("L:A32NX_Preflight_Complete", "Bool", 0);
-                SimVar.SetSimVarValue("L:A32NX_TO_CONFIG_NORMAL", "Bool", 0);
-                CDUIdentPage.ShowPage(this);
-            }
-        } else {
-            //Reset timer to 30 when airborne in case of go around
-            this.landingResetTimer = 30;
-        }
-        
-        if (SimVar.GetSimVarValue("L:AIRLINER_FLIGHT_PHASE", "number") != this.currentFlightPhase) {
-            SimVar.SetSimVarValue("L:AIRLINER_FLIGHT_PHASE", "number", this.currentFlightPhase);
-            this.onFlightPhaseChanged();
-            SimVar.SetSimVarValue("L:A32NX_CABIN_READY", "Bool", 0);
-        }
-    }
-    updateADIRS() {
-
-        //Get the time since last update
-        var now = Date.now();
-        if (this.lastTime == null) this.lastTime = now;
-        var deltaTime = now - this.lastTime;
-        this.lastTime = now;
-
-        var AllADIRSOn = ((SimVar.GetSimVarValue("L:A320_Neo_ADIRS_KNOB_1", "Enum") >= 1) && (SimVar.GetSimVarValue("L:A320_Neo_ADIRS_KNOB_2", "Enum") >= 1) && (SimVar.GetSimVarValue("L:A320_Neo_ADIRS_KNOB_3", "Enum") >= 1));
-        var SomeADIRSOn = ((SimVar.GetSimVarValue("L:A320_Neo_ADIRS_KNOB_1", "Enum") >= 1) || (SimVar.GetSimVarValue("L:A320_Neo_ADIRS_KNOB_2", "Enum") >= 1) || (SimVar.GetSimVarValue("L:A320_Neo_ADIRS_KNOB_3", "Enum") >= 1));
-        var ADIRSState = SimVar.GetSimVarValue("L:A320_Neo_ADIRS_STATE", "Enum");
-        var ADIRSTimer = SimVar.GetSimVarValue("L:A320_Neo_ADIRS_TIME", "Seconds");
-
-        if (!SomeADIRSOn && ADIRSState != 0) {
-            //Turn off ADIRS
-            SimVar.SetSimVarValue("L:A320_Neo_ADIRS_STATE", "Enum", 0);
-            SimVar.SetSimVarValue("L:A320_Neo_ADIRS_IN_ALIGN", "Bool", 0);
-            SimVar.SetSimVarValue("L:A32NX_ADIRS_PFD_ALIGNED_FIRST", "Bool", 0);
-            SimVar.SetSimVarValue("L:A32NX_ADIRS_PFD_ALIGNED_ATT", "Bool", 0);
-            ADIRSState = 0;
-        }
-
-        if (AllADIRSOn && ADIRSState == 0) {
-            //Start ADIRS Alignment
-            SimVar.SetSimVarValue("L:A320_Neo_ADIRS_STATE", "Enum", 1);
-            SimVar.SetSimVarValue("L:A320_Neo_ADIRS_IN_ALIGN", "Bool", 1); // DELETE AFTER MCDU IRS INIT IS IMPLEMENTED
-            SimVar.SetSimVarValue("L:A32NX_ADIRS_PFD_ALIGNED_FIRST", "Bool", 0);
-            SimVar.SetSimVarValue("L:A32NX_ADIRS_PFD_ALIGNED_ATT", "Bool", 0);
-            ADIRSState = 1;
-            let currentLatitude = SimVar.GetSimVarValue("GPS POSITION LAT", "degree latitude")
-            ADIRSTimer = (Math.pow(currentLatitude, 2) * 0.095) + 310; //ADIRS ALIGN TIME DEPENDING ON LATITUDE.
-            SimVar.SetSimVarValue("L:A320_Neo_ADIRS_TIME", "Seconds", ADIRSTimer);
-            SimVar.SetSimVarValue("L:A32NX_Neo_ADIRS_START_TIME", "Seconds", ADIRSTimer);
-        }
-
-        if (ADIRSState == 1 && SimVar.GetSimVarValue("L:A320_Neo_ADIRS_IN_ALIGN", "Bool") == 1) {
-            if (ADIRSTimer > 0) {
-                ADIRSTimer -= deltaTime/1000;
-                SimVar.SetSimVarValue("L:A320_Neo_ADIRS_TIME", "Seconds", ADIRSTimer);
-                const ADIRSTimerStartTime = SimVar.GetSimVarValue("L:A32NX_Neo_ADIRS_START_TIME", "Seconds");
-                const secondsIntoAlignment = ADIRSTimerStartTime - ADIRSTimer;
-                if (SimVar.GetSimVarValue("L:A32NX_ADIRS_PFD_ALIGNED_FIRST", "Bool") == 0 && secondsIntoAlignment > 18) {
-                    SimVar.SetSimVarValue("L:A32NX_ADIRS_PFD_ALIGNED_FIRST", "Bool", 1);
-                }
-                if (SimVar.GetSimVarValue("L:A32NX_ADIRS_PFD_ALIGNED_ATT", "Bool") == 0 && secondsIntoAlignment > 28) {
-                    SimVar.SetSimVarValue("L:A32NX_ADIRS_PFD_ALIGNED_ATT", "Bool", 1);
-                }
-                if (ADIRSTimer <= 0) {
-                    //ADIRS Alignment Completed
-                    SimVar.SetSimVarValue("L:A320_Neo_ADIRS_STATE", "Enum", 2);
-                    SimVar.SetSimVarValue("L:A320_Neo_ADIRS_IN_ALIGN", "Bool", 0);
-                }
-            }
-        }
-
-        if (ADIRSState == 2) {
-            SimVar.SetSimVarValue("L:A32NX_ADIRS_PFD_ALIGNED_FIRST", "Bool", 1);
-            SimVar.SetSimVarValue("L:A32NX_ADIRS_PFD_ALIGNED_ATT", "Bool", 1);
-        }
-
-        //Align light
-        SimVar.SetSimVarValue("L:A320_Neo_ADIRS_ALIGN_LIGHT_1", "Bool", (SimVar.GetSimVarValue("L:A320_Neo_ADIRS_KNOB_1", "Enum") == 1 && ADIRSState != 2) );
-        SimVar.SetSimVarValue("L:A320_Neo_ADIRS_ALIGN_LIGHT_2", "Bool", (SimVar.GetSimVarValue("L:A320_Neo_ADIRS_KNOB_2", "Enum") == 1 && ADIRSState != 2) );
-        SimVar.SetSimVarValue("L:A320_Neo_ADIRS_ALIGN_LIGHT_3", "Bool", (SimVar.GetSimVarValue("L:A320_Neo_ADIRS_KNOB_3", "Enum") == 1 && ADIRSState != 2) );
-        
-    }
-}
-A320_Neo_CDU_MainDisplay._v1sConf1 = [
-    [145, 149],
-    [143, 151],
-    [141, 152],
-    [139, 150],
-    [137, 147],
-    [136, 145],
-    [134, 143],
-    [134, 142],
-    [133, 142],
-    [133, 143],
-    [133, 144],
-    [132, 145],
-    [132, 146],
-    [132, 146],
-    [132, 147],
-    [131, 148],
-    [131, 148],
-    [131, 149],
-    [130, 150],
-    [130, 150],
-];
-A320_Neo_CDU_MainDisplay._v1sConf2 = [
-    [130, 156],
-    [128, 154],
-    [127, 151],
-    [125, 149],
-    [123, 147],
-    [122, 145],
-    [121, 143],
-    [120, 143],
-    [120, 143],
-    [120, 142],
-    [119, 142],
-    [119, 142],
-    [119, 142],
-    [119, 141],
-    [118, 141],
-    [118, 141],
-    [118, 140],
-    [118, 140],
-    [117, 140],
-    [117, 140],
-];
-A320_Neo_CDU_MainDisplay._vRsConf1 = [
-    [146, 160],
-    [144, 160],
-    [143, 159],
-    [141, 158],
-    [139, 156],
-    [137, 154],
-    [136, 152],
-    [135, 151],
-    [135, 151],
-    [134, 151],
-    [134, 151],
-    [133, 151],
-    [133, 151],
-    [132, 150],
-    [132, 151],
-    [131, 151],
-    [131, 150],
-    [131, 150],
-    [130, 151],
-    [130, 150],
-];
-A320_Neo_CDU_MainDisplay._vRsConf2 = [
-    [130, 158],
-    [128, 156],
-    [127, 154],
-    [125, 152],
-    [123, 150],
-    [122, 148],
-    [121, 147],
-    [120, 146],
-    [120, 146],
-    [120, 145],
-    [119, 145],
-    [119, 144],
-    [119, 144],
-    [119, 143],
-    [118, 143],
-    [118, 142],
-    [118, 142],
-    [118, 141],
-    [117, 141],
-    [117, 140],
-];
-A320_Neo_CDU_MainDisplay._v2sConf1 = [
-    [152, 165],
-    [150, 165],
-    [148, 164],
-    [146, 163],
-    [144, 161],
-    [143, 159],
-    [141, 157],
-    [140, 156],
-    [140, 156],
-    [139, 156],
-    [139, 155],
-    [138, 155],
-    [138, 155],
-    [137, 155],
-    [137, 155],
-    [136, 155],
-    [136, 155],
-    [136, 155],
-    [135, 155],
-    [135, 155],
-];
-A320_Neo_CDU_MainDisplay._v2sConf2 = [
-    [135, 163],
-    [133, 160],
-    [132, 158],
-    [130, 157],
-    [129, 155],
-    [127, 153],
-    [127, 151],
-    [126, 150],
-    [125, 150],
-    [125, 149],
-    [124, 149],
-    [124, 148],
-    [124, 148],
-    [123, 147],
-    [123, 146],
-    [123, 146],
-    [123, 145],
-    [122, 145],
-    [122, 144],
-    [121, 144],
-];
-registerInstrument("a320-neo-cdu-main-display", A320_Neo_CDU_MainDisplay);
-//# sourceMappingURL=A320_Neo_CDU_MainDisplay.js.map
->>>>>>> e49300a3
+//# sourceMappingURL=A320_Neo_CDU_MainDisplay.js.map