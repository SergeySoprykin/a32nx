--- conflicted
+++ resolved
@@ -1,12 +1,10 @@
 ﻿<link rel="stylesheet" href="A320_Neo_CDU.css" />
 
 <script type="text/html" id="A320_Neo_CDU">
-<<<<<<< HEAD
-=======
     <glasscockpit-highlight id="highlight"></glasscockpit-highlight>
->>>>>>> 05059977
     <div id="Mainframe">
-        <div id="Electricity" state="off"></div>
+        <div id="Electricity" state="off">
+        </div>
     </div>
 </script>
 
